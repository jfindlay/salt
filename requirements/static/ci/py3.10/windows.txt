#
# This file is autogenerated by pip-compile
# To update, run:
#
#    pip-compile --no-emit-index-url --output-file=requirements/static/ci/py3.10/windows.txt requirements/pytest.txt requirements/static/ci/common.in requirements/static/ci/windows.in requirements/static/pkg/windows.in requirements/windows.txt
#
aiohttp==3.8.5
    # via etcd3-py
aiosignal==1.3.1
    # via aiohttp
async-timeout==4.0.2
    # via aiohttp
attrs==23.1.0
    # via
    #   aiohttp
    #   jsonschema
    #   pytest-salt-factories
    #   pytest-shell-utilities
    #   pytest-skip-markers
    #   pytest-subtests
    #   pytest-system-statistics
autocommand==2.2.2
    # via
    #   -c requirements/static/ci/../pkg/py3.10/windows.txt
    #   jaraco.text
bcrypt==4.0.1
    # via -r requirements/static/ci/common.in
boto3==1.26.152
    # via
    #   -r requirements/static/ci/common.in
    #   moto
boto==2.49.0
    # via -r requirements/static/ci/common.in
botocore==1.29.152
    # via
    #   boto3
    #   moto
    #   s3transfer
cachetools==5.3.1
    # via google-auth
cassandra-driver==3.28.0
    # via -r requirements/static/ci/common.in
certifi==2023.07.22
    # via
    #   -c requirements/static/ci/../pkg/py3.10/windows.txt
    #   -r requirements/static/ci/common.in
    #   -r requirements/windows.txt
    #   kubernetes
    #   requests
cffi==1.14.6
    # via
    #   -c requirements/static/ci/../pkg/py3.10/windows.txt
    #   -r requirements/static/ci/common.in
    #   -r requirements/windows.txt
    #   clr-loader
    #   cryptography
    #   pygit2
    #   pynacl
charset-normalizer==3.2.0
    # via
    #   -c requirements/static/ci/../pkg/py3.10/windows.txt
    #   aiohttp
    #   requests
cheetah3==3.2.6.post1
    # via -r requirements/static/ci/common.in
cheroot==10.0.0
    # via
    #   -c requirements/static/ci/../pkg/py3.10/windows.txt
    #   cherrypy
cherrypy==18.8.0
    # via
    #   -c requirements/static/ci/../pkg/py3.10/windows.txt
    #   -r requirements/static/ci/common.in
    #   -r requirements/windows.txt
click==8.1.3
    # via geomet
clr-loader==0.2.4
    # via
    #   -c requirements/static/ci/../pkg/py3.10/windows.txt
    #   pythonnet
clustershell==1.9.1
    # via -r requirements/static/ci/common.in
colorama==0.4.6
    # via
    #   click
    #   pytest
contextvars==2.4
    # via
    #   -c requirements/static/ci/../pkg/py3.10/windows.txt
    #   -r requirements/base.txt
cryptography==41.0.4
    # via
    #   -c requirements/static/ci/../pkg/py3.10/windows.txt
    #   -r requirements/crypto.txt
    #   -r requirements/windows.txt
    #   etcd3-py
    #   moto
    #   pyopenssl
    #   pyspnego
    #   requests-ntlm
distlib==0.3.6
    # via virtualenv
distro==1.8.0
    # via
    #   -c requirements/static/ci/../pkg/py3.10/windows.txt
    #   -r requirements/base.txt
    #   pytest-skip-markers
dmidecode==0.9.0
    # via -r requirements/static/ci/windows.in
dnspython==2.3.0
    # via
    #   -r requirements/static/ci/common.in
    #   python-etcd
docker==6.1.3
    # via -r requirements/pytest.txt
etcd3-py==0.1.6
    # via -r requirements/static/ci/common.in
exceptiongroup==1.1.1
    # via pytest
filelock==3.12.4
    # via virtualenv
flaky==3.7.0
    # via -r requirements/pytest.txt
frozenlist==1.3.3
    # via
    #   aiohttp
    #   aiosignal
genshi==0.7.7
    # via -r requirements/static/ci/common.in
geomet==0.2.1.post1
    # via cassandra-driver
gitdb==4.0.10
    # via
    #   -c requirements/static/ci/../pkg/py3.10/windows.txt
    #   gitpython
gitpython==3.1.40
    # via
    #   -c requirements/static/ci/../pkg/py3.10/windows.txt
    #   -r requirements/static/ci/common.in
    #   -r requirements/windows.txt
google-auth==2.19.1
    # via kubernetes
idna==3.4
    # via
    #   -c requirements/static/ci/../pkg/py3.10/windows.txt
    #   etcd3-py
    #   requests
    #   yarl
immutables==0.15
    # via
    #   -c requirements/static/ci/../pkg/py3.10/windows.txt
    #   contextvars
importlib-metadata==6.6.0
    # via
    #   -c requirements/static/ci/../pkg/py3.10/windows.txt
    #   -r requirements/windows.txt
inflect==6.0.4
    # via
    #   -c requirements/static/ci/../pkg/py3.10/windows.txt
    #   jaraco.text
iniconfig==2.0.0
    # via pytest
ipaddress==1.0.23
    # via kubernetes
jaraco.collections==4.1.0
    # via
    #   -c requirements/static/ci/../pkg/py3.10/windows.txt
    #   cherrypy
jaraco.context==4.3.0
    # via
    #   -c requirements/static/ci/../pkg/py3.10/windows.txt
    #   jaraco.text
jaraco.functools==3.7.0
    # via
    #   -c requirements/static/ci/../pkg/py3.10/windows.txt
    #   cheroot
    #   jaraco.text
    #   tempora
jaraco.text==3.11.1
    # via
    #   -c requirements/static/ci/../pkg/py3.10/windows.txt
    #   jaraco.collections
jinja2==3.1.2
    # via
    #   -c requirements/static/ci/../pkg/py3.10/windows.txt
    #   -r requirements/base.txt
    #   moto
jmespath==1.0.1
    # via
    #   -c requirements/static/ci/../pkg/py3.10/windows.txt
    #   -r requirements/base.txt
    #   -r requirements/static/ci/common.in
    #   boto3
    #   botocore
jsonschema==3.2.0
    # via -r requirements/static/ci/common.in
junit-xml==1.9
    # via -r requirements/static/ci/common.in
keyring==5.7.1
    # via -r requirements/static/ci/common.in
kubernetes==3.0.0
    # via -r requirements/static/ci/common.in
looseversion==1.2.0
    # via
    #   -c requirements/static/ci/../pkg/py3.10/windows.txt
    #   -r requirements/base.txt
lxml==4.9.2
    # via
    #   -c requirements/static/ci/../pkg/py3.10/windows.txt
    #   -r requirements/windows.txt
    #   xmldiff
mako==1.2.4
    # via -r requirements/static/ci/common.in
markupsafe==2.1.2
    # via
    #   -c requirements/static/ci/../pkg/py3.10/windows.txt
    #   -r requirements/base.txt
    #   jinja2
    #   mako
    #   werkzeug
mock==5.1.0
    # via -r requirements/pytest.txt
more-itertools==9.1.0
    # via
    #   -c requirements/static/ci/../pkg/py3.10/windows.txt
    #   -r requirements/pytest.txt
    #   cheroot
    #   cherrypy
    #   jaraco.functools
    #   jaraco.text
moto==4.1.11
    # via -r requirements/static/ci/common.in
msgpack==1.0.5
    # via
    #   -c requirements/static/ci/../pkg/py3.10/windows.txt
    #   -r requirements/base.txt
    #   pytest-salt-factories
multidict==6.0.4
    # via
    #   aiohttp
    #   yarl
packaging==23.1
    # via
    #   -c requirements/static/ci/../pkg/py3.10/windows.txt
    #   -r requirements/base.txt
    #   docker
    #   pytest
passlib==1.7.4
    # via -r requirements/static/ci/common.in
patch==1.16
    # via -r requirements/static/ci/windows.in
pathspec==0.11.1
    # via yamllint
platformdirs==3.5.3
    # via virtualenv
pluggy==1.0.0
    # via pytest
portend==3.1.0
    # via
    #   -c requirements/static/ci/../pkg/py3.10/windows.txt
    #   cherrypy
psutil==5.8.0
    # via
    #   -c requirements/static/ci/../pkg/py3.10/windows.txt
    #   -r requirements/base.txt
    #   pytest-salt-factories
    #   pytest-shell-utilities
    #   pytest-system-statistics
pyasn1-modules==0.3.0
    # via google-auth
pyasn1==0.4.8
    # via
    #   -c requirements/static/ci/../pkg/py3.10/windows.txt
    #   -r requirements/windows.txt
    #   pyasn1-modules
    #   rsa
pycparser==2.21
    # via
    #   -c requirements/static/ci/../pkg/py3.10/windows.txt
    #   cffi
pycryptodomex==3.9.8
    # via
    #   -c requirements/static/ci/../pkg/py3.10/windows.txt
    #   -r requirements/crypto.txt
<<<<<<< HEAD
pydantic==1.10.8
    # via
    #   -c requirements/static/ci/../pkg/py3.10/windows.txt
    #   inflect
pygit2==1.12.1
=======
pygit2==1.13.1
>>>>>>> 90fe04b3
    # via -r requirements/static/ci/windows.in
pymssql==2.2.7
    # via
    #   -c requirements/static/ci/../pkg/py3.10/windows.txt
    #   -r requirements/windows.txt
pymysql==1.0.3
    # via
    #   -c requirements/static/ci/../pkg/py3.10/windows.txt
    #   -r requirements/windows.txt
pynacl==1.5.0
    # via -r requirements/static/ci/common.in
pyopenssl==23.2.0
    # via
    #   -c requirements/static/ci/../pkg/py3.10/windows.txt
    #   -r requirements/windows.txt
    #   etcd3-py
pyrsistent==0.19.3
    # via jsonschema
pyspnego==0.9.0
    # via requests-ntlm
pytest-custom-exit-code==0.3.0
    # via -r requirements/pytest.txt
pytest-helpers-namespace==2021.12.29
    # via
    #   -r requirements/pytest.txt
    #   pytest-salt-factories
    #   pytest-shell-utilities
pytest-httpserver==1.0.8
    # via -r requirements/pytest.txt
pytest-salt-factories==1.0.0rc27
    # via -r requirements/pytest.txt
pytest-shell-utilities==1.8.0
    # via pytest-salt-factories
pytest-skip-markers==1.4.1
    # via
    #   pytest-salt-factories
    #   pytest-shell-utilities
    #   pytest-system-statistics
pytest-subtests==0.11.0
    # via -r requirements/pytest.txt
pytest-system-statistics==1.0.2
    # via pytest-salt-factories
pytest-timeout==2.1.0
    # via -r requirements/pytest.txt
pytest==7.3.2
    # via
    #   -r requirements/pytest.txt
    #   pytest-custom-exit-code
    #   pytest-helpers-namespace
    #   pytest-salt-factories
    #   pytest-shell-utilities
    #   pytest-skip-markers
    #   pytest-subtests
    #   pytest-system-statistics
    #   pytest-timeout
python-dateutil==2.8.2
    # via
    #   -c requirements/static/ci/../pkg/py3.10/windows.txt
    #   -r requirements/windows.txt
    #   botocore
    #   kubernetes
    #   moto
python-etcd==0.4.5
    # via -r requirements/static/ci/common.in
python-gnupg==0.5.0
    # via
    #   -c requirements/static/ci/../pkg/py3.10/windows.txt
    #   -r requirements/windows.txt
pythonnet==3.0.1
    # via
    #   -c requirements/static/ci/../pkg/py3.10/windows.txt
    #   -r requirements/windows.txt
pytz==2023.3
    # via
    #   -c requirements/static/ci/../pkg/py3.10/windows.txt
    #   tempora
pyvmomi==8.0.1.0.1
    # via -r requirements/static/ci/common.in
pywin32==306
    # via
    #   -c requirements/static/ci/../pkg/py3.10/windows.txt
    #   -r requirements/windows.txt
    #   docker
    #   pytest-skip-markers
    #   wmi
pywinrm==0.4.3
    # via -r requirements/static/ci/windows.in
pyyaml==6.0.1
    # via
    #   -c requirements/static/ci/../pkg/py3.10/windows.txt
    #   -r requirements/base.txt
    #   clustershell
    #   kubernetes
    #   pytest-salt-factories
    #   responses
    #   yamllint
pyzmq==25.1.0
    # via
    #   -c requirements/static/ci/../pkg/py3.10/windows.txt
    #   -r requirements/zeromq.txt
    #   pytest-salt-factories
requests-ntlm==1.2.0
    # via pywinrm
requests==2.31.0
    # via
    #   -c requirements/static/ci/../pkg/py3.10/windows.txt
    #   -r requirements/base.txt
    #   -r requirements/static/ci/common.in
    #   -r requirements/windows.txt
    #   docker
    #   etcd3-py
    #   kubernetes
    #   moto
    #   pywinrm
    #   requests-ntlm
    #   responses
responses==0.23.1
    # via moto
rfc3987==1.3.8
    # via -r requirements/static/ci/common.in
rsa==4.9
    # via google-auth
s3transfer==0.6.1
    # via boto3
sed==0.3.1
    # via -r requirements/static/ci/windows.in
semantic-version==2.10.0
    # via etcd3-py
setproctitle==1.3.2
    # via
    #   -c requirements/static/ci/../pkg/py3.10/windows.txt
    #   -r requirements/windows.txt
six==1.15.0
    # via
    #   -c requirements/static/ci/../pkg/py3.10/windows.txt
    #   cassandra-driver
    #   etcd3-py
    #   genshi
    #   geomet
    #   google-auth
    #   jsonschema
    #   junit-xml
    #   kubernetes
    #   python-dateutil
    #   pyvmomi
    #   pywinrm
    #   websocket-client
smmap==5.0.0
    # via
    #   -c requirements/static/ci/../pkg/py3.10/windows.txt
    #   gitdb
sqlparse==0.4.4
    # via -r requirements/static/ci/common.in
strict-rfc3339==0.7
    # via -r requirements/static/ci/common.in
tempora==5.3.0
    # via
    #   -c requirements/static/ci/../pkg/py3.10/windows.txt
    #   portend
timelib==0.3.0
    # via
    #   -c requirements/static/ci/../pkg/py3.10/windows.txt
    #   -r requirements/windows.txt
toml==0.10.2
    # via -r requirements/static/ci/common.in
tomli==2.0.1
    # via pytest
tornado==6.3.3
    # via
    #   -c requirements/static/ci/../pkg/py3.10/windows.txt
    #   -r requirements/base.txt
types-pyyaml==6.0.1
    # via responses
typing-extensions==4.8.0
    # via
    #   -c requirements/static/ci/../pkg/py3.10/windows.txt
    #   pydantic
    #   pytest-shell-utilities
    #   pytest-system-statistics
urllib3==1.26.18
    # via
    #   -c requirements/static/ci/../pkg/py3.10/windows.txt
    #   -r requirements/windows.txt
    #   botocore
    #   docker
    #   google-auth
    #   kubernetes
    #   python-etcd
    #   requests
    #   responses
virtualenv==20.23.0
    # via
    #   -r requirements/static/ci/common.in
    #   pytest-salt-factories
watchdog==3.0.0
    # via -r requirements/static/ci/common.in
websocket-client==0.40.0
    # via
    #   docker
    #   kubernetes
wempy==0.2.1
    # via -r requirements/static/ci/common.in
werkzeug==2.3.6
    # via
    #   moto
    #   pytest-httpserver
wheel==0.38.4
    # via
    #   -c requirements/static/ci/../pkg/py3.10/windows.txt
    #   -r requirements/windows.txt
wmi==1.5.1
    # via
    #   -c requirements/static/ci/../pkg/py3.10/windows.txt
    #   -r requirements/windows.txt
xmldiff==2.6.3
    # via -r requirements/static/ci/common.in
xmltodict==0.13.0
    # via
    #   moto
    #   pywinrm
yamllint==1.32.0
    # via -r requirements/static/ci/windows.in
yarl==1.9.2
    # via aiohttp
zc.lockfile==3.0.post1
    # via
    #   -c requirements/static/ci/../pkg/py3.10/windows.txt
    #   cherrypy
zipp==3.15.0
    # via
    #   -c requirements/static/ci/../pkg/py3.10/windows.txt
    #   importlib-metadata

# The following packages are considered to be unsafe in a requirements file:
# setuptools<|MERGE_RESOLUTION|>--- conflicted
+++ resolved
@@ -282,15 +282,11 @@
     # via
     #   -c requirements/static/ci/../pkg/py3.10/windows.txt
     #   -r requirements/crypto.txt
-<<<<<<< HEAD
 pydantic==1.10.8
     # via
     #   -c requirements/static/ci/../pkg/py3.10/windows.txt
     #   inflect
-pygit2==1.12.1
-=======
 pygit2==1.13.1
->>>>>>> 90fe04b3
     # via -r requirements/static/ci/windows.in
 pymssql==2.2.7
     # via
