--- conflicted
+++ resolved
@@ -95,15 +95,7 @@
     # via
     #   -c requirements/static/ci/py3.10/linux.txt
     #   cherrypy
-<<<<<<< HEAD
 pydantic==1.10.8
-=======
-psutil==5.8.0
-    # via
-    #   -c requirements/static/ci/py3.10/linux.txt
-    #   -r requirements/base.txt
-pycryptodomex==3.19.1
->>>>>>> 96d60f3a
     # via
     #   -c requirements/static/ci/py3.10/linux.txt
     #   inflect
