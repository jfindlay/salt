#
# This file is autogenerated by pip-compile
# To update, run:
#
#    pip-compile --no-emit-index-url --output-file=requirements/static/ci/py3.10/freebsd.txt requirements/base.txt requirements/pytest.txt requirements/static/ci/common.in requirements/static/ci/freebsd.in requirements/static/pkg/freebsd.in requirements/zeromq.txt
#
aiohttp==3.8.5
    # via etcd3-py
aiosignal==1.3.1
    # via aiohttp
apache-libcloud==3.7.0 ; sys_platform != "win32"
    # via -r requirements/static/ci/common.in
asn1crypto==1.5.1
    # via
    #   certvalidator
    #   oscrypto
async-timeout==4.0.2
    # via aiohttp
attrs==23.1.0
    # via
    #   aiohttp
    #   jsonschema
    #   pytest-salt-factories
    #   pytest-shell-utilities
    #   pytest-skip-markers
    #   pytest-subtests
    #   pytest-system-statistics
autocommand==2.2.2
    # via
    #   -c requirements/static/ci/../pkg/py3.10/freebsd.txt
    #   jaraco.text
bcrypt==4.0.1
    # via
    #   -r requirements/static/ci/common.in
    #   paramiko
boto3==1.26.152
    # via
    #   -r requirements/static/ci/common.in
    #   moto
boto==2.49.0
    # via -r requirements/static/ci/common.in
botocore==1.29.152
    # via
    #   boto3
    #   moto
    #   s3transfer
cachetools==5.3.1
    # via google-auth
cassandra-driver==3.28.0
    # via -r requirements/static/ci/common.in
certifi==2023.07.22
    # via
    #   -c requirements/static/ci/../pkg/py3.10/freebsd.txt
    #   -r requirements/static/ci/common.in
    #   kubernetes
    #   requests
certvalidator==0.11.1
    # via vcert
cffi==1.14.6
    # via
    #   -c requirements/static/ci/../pkg/py3.10/freebsd.txt
    #   -r requirements/static/ci/common.in
    #   cryptography
    #   napalm
    #   pynacl
charset-normalizer==3.2.0
    # via
    #   -c requirements/static/ci/../pkg/py3.10/freebsd.txt
    #   aiohttp
    #   requests
cheetah3==3.2.6.post1
    # via -r requirements/static/ci/common.in
<<<<<<< HEAD
cheroot==10.0.0
    # via
    #   -c requirements/static/ci/../pkg/py3.10/freebsd.txt
    #   cherrypy
cherrypy==18.8.0
=======
cheroot==8.5.2
    # via
    #   -c requirements/static/ci/../pkg/py3.10/freebsd.txt
    #   cherrypy
cherrypy==18.6.1
>>>>>>> 309829e5
    # via
    #   -c requirements/static/ci/../pkg/py3.10/freebsd.txt
    #   -r requirements/static/ci/common.in
    #   -r requirements/static/pkg/freebsd.in
click==8.1.3
    # via geomet
clustershell==1.9.1
    # via -r requirements/static/ci/common.in
contextvars==2.4
    # via
    #   -c requirements/static/ci/../pkg/py3.10/freebsd.txt
    #   -r requirements/base.txt
<<<<<<< HEAD
croniter==1.3.15 ; sys_platform != "win32"
=======
croniter==0.3.29 ; sys_platform != "win32"
>>>>>>> 309829e5
    # via -r requirements/static/ci/common.in
cryptography==41.0.4
    # via
    #   -c requirements/static/ci/../pkg/py3.10/freebsd.txt
<<<<<<< HEAD
    #   -r requirements/crypto.txt
=======
>>>>>>> 309829e5
    #   -r requirements/static/pkg/freebsd.in
    #   etcd3-py
    #   moto
    #   paramiko
    #   pyopenssl
    #   vcert
distlib==0.3.6
    # via virtualenv
distro==1.8.0
    # via
    #   -c requirements/static/ci/../pkg/py3.10/freebsd.txt
    #   -r requirements/base.txt
    #   -r requirements/static/pkg/freebsd.in
    #   pytest-skip-markers
dnspython==2.3.0
    # via
    #   -r requirements/static/ci/common.in
    #   python-etcd
docker==6.1.3
    # via -r requirements/pytest.txt
etcd3-py==0.1.6
    # via -r requirements/static/ci/common.in
exceptiongroup==1.1.1
    # via pytest
filelock==3.12.4
    # via virtualenv
flaky==3.7.0
    # via -r requirements/pytest.txt
frozenlist==1.3.3
    # via
    #   aiohttp
    #   aiosignal
future==0.18.3
    # via
    #   napalm
    #   textfsm
genshi==0.7.7
    # via -r requirements/static/ci/common.in
geomet==0.2.1.post1
    # via cassandra-driver
gitdb==4.0.10
    # via gitpython
gitpython==3.1.35
    # via -r requirements/static/ci/common.in
google-auth==2.19.1
    # via kubernetes
hglib==2.6.2
    # via -r requirements/static/ci/freebsd.in
idna==3.4
    # via
    #   -c requirements/static/ci/../pkg/py3.10/freebsd.txt
    #   etcd3-py
    #   requests
    #   yarl
immutables==0.15
    # via
    #   -c requirements/static/ci/../pkg/py3.10/freebsd.txt
    #   contextvars
<<<<<<< HEAD
importlib-metadata==6.6.0
    # via
    #   -c requirements/static/ci/../pkg/py3.10/freebsd.txt
    #   -r requirements/static/pkg/freebsd.in
inflect==6.0.4
    # via
    #   -c requirements/static/ci/../pkg/py3.10/freebsd.txt
    #   jaraco.text
iniconfig==2.0.0
=======
importlib-metadata==6.0.0
    # via
    #   -c requirements/static/ci/../pkg/py3.10/freebsd.txt
    #   -r requirements/static/pkg/freebsd.in
iniconfig==1.0.1
>>>>>>> 309829e5
    # via pytest
ipaddress==1.0.23
    # via kubernetes
<<<<<<< HEAD
jaraco.collections==4.1.0
    # via
    #   -c requirements/static/ci/../pkg/py3.10/freebsd.txt
    #   cherrypy
jaraco.context==4.3.0
    # via
    #   -c requirements/static/ci/../pkg/py3.10/freebsd.txt
    #   jaraco.text
jaraco.functools==3.7.0
=======
isodate==0.6.0
    # via msrest
jaraco.classes==3.2.1
    # via
    #   -c requirements/static/ci/../pkg/py3.10/freebsd.txt
    #   jaraco.collections
jaraco.collections==3.4.0
    # via
    #   -c requirements/static/ci/../pkg/py3.10/freebsd.txt
    #   cherrypy
jaraco.functools==2.0
>>>>>>> 309829e5
    # via
    #   -c requirements/static/ci/../pkg/py3.10/freebsd.txt
    #   cheroot
    #   jaraco.text
    #   tempora
<<<<<<< HEAD
jaraco.text==3.11.1
=======
jaraco.text==3.5.1
>>>>>>> 309829e5
    # via
    #   -c requirements/static/ci/../pkg/py3.10/freebsd.txt
    #   jaraco.collections
jinja2==3.1.2
    # via
    #   -c requirements/static/ci/../pkg/py3.10/freebsd.txt
    #   -r requirements/base.txt
    #   junos-eznc
    #   moto
    #   napalm
jmespath==1.0.1
    # via
    #   -c requirements/static/ci/../pkg/py3.10/freebsd.txt
    #   -r requirements/base.txt
    #   -r requirements/static/ci/common.in
    #   boto3
    #   botocore
jsonschema==3.2.0
    # via -r requirements/static/ci/common.in
junit-xml==1.9
    # via -r requirements/static/ci/common.in
junos-eznc==2.6.7 ; sys_platform != "win32"
    # via
    #   -r requirements/static/ci/common.in
    #   napalm
jxmlease==1.0.3 ; sys_platform != "win32"
    # via -r requirements/static/ci/common.in
kazoo==2.9.0 ; sys_platform != "win32" and sys_platform != "darwin"
    # via -r requirements/static/ci/common.in
keyring==5.7.1
    # via -r requirements/static/ci/common.in
kubernetes==3.0.0
    # via -r requirements/static/ci/common.in
libnacl==1.8.0 ; sys_platform != "win32" and sys_platform != "darwin"
    # via -r requirements/static/ci/common.in
<<<<<<< HEAD
looseversion==1.2.0
    # via
    #   -c requirements/static/ci/../pkg/py3.10/freebsd.txt
    #   -r requirements/base.txt
lxml==4.9.2
=======
looseversion==1.0.2
    # via
    #   -c requirements/static/ci/../pkg/py3.10/freebsd.txt
    #   -r requirements/base.txt
lxml==4.9.1
>>>>>>> 309829e5
    # via
    #   junos-eznc
    #   napalm
    #   ncclient
    #   xmldiff
mako==1.2.4
    # via -r requirements/static/ci/common.in
markupsafe==2.1.2
    # via
    #   -c requirements/static/ci/../pkg/py3.10/freebsd.txt
    #   -r requirements/base.txt
    #   jinja2
    #   mako
    #   werkzeug
mercurial==6.4.4
    # via -r requirements/static/ci/freebsd.in
mock==5.0.2
    # via -r requirements/pytest.txt
more-itertools==9.1.0
    # via
    #   -c requirements/static/ci/../pkg/py3.10/freebsd.txt
    #   cheroot
    #   cherrypy
    #   jaraco.functools
    #   jaraco.text
moto==4.1.11
    # via -r requirements/static/ci/common.in
msgpack==1.0.5
    # via
    #   -c requirements/static/ci/../pkg/py3.10/freebsd.txt
    #   -r requirements/base.txt
    #   pytest-salt-factories
multidict==6.0.4
    # via
    #   aiohttp
    #   yarl
napalm==4.1.0 ; sys_platform != "win32"
    # via -r requirements/static/ci/common.in
ncclient==0.6.13
    # via
    #   junos-eznc
    #   napalm
netaddr==0.8.0
    # via
    #   junos-eznc
    #   napalm
    #   pyeapi
netmiko==4.2.0
    # via napalm
netutils==1.6.0
    # via napalm
ntc-templates==3.4.0
    # via netmiko
oscrypto==1.3.0
    # via certvalidator
<<<<<<< HEAD
packaging==23.1
=======
packaging==22.0
>>>>>>> 309829e5
    # via
    #   -c requirements/static/ci/../pkg/py3.10/freebsd.txt
    #   -r requirements/base.txt
    #   docker
    #   pytest
paramiko==3.2.0 ; sys_platform != "win32" and sys_platform != "darwin"
    # via
    #   -r requirements/static/ci/common.in
    #   junos-eznc
    #   napalm
    #   ncclient
    #   netmiko
    #   scp
passlib==1.7.4
    # via -r requirements/static/ci/common.in
pathspec==0.11.1
    # via yamllint
platformdirs==3.5.3
    # via virtualenv
pluggy==1.0.0
    # via pytest
<<<<<<< HEAD
portend==3.1.0
    # via
    #   -c requirements/static/ci/../pkg/py3.10/freebsd.txt
    #   cherrypy
psutil==5.9.5
=======
portend==2.4
    # via
    #   -c requirements/static/ci/../pkg/py3.10/freebsd.txt
    #   cherrypy
psutil==5.8.0
>>>>>>> 309829e5
    # via
    #   -c requirements/static/ci/../pkg/py3.10/freebsd.txt
    #   -r requirements/base.txt
    #   pytest-salt-factories
    #   pytest-shell-utilities
    #   pytest-system-statistics
pyasn1-modules==0.3.0
    # via google-auth
pyasn1==0.5.0
    # via
    #   pyasn1-modules
    #   rsa
pycparser==2.21
    # via
    #   -c requirements/static/ci/../pkg/py3.10/freebsd.txt
<<<<<<< HEAD
=======
    #   -r requirements/static/ci/common.in
    #   -r requirements/static/pkg/freebsd.in
>>>>>>> 309829e5
    #   cffi
pycryptodomex==3.9.8
    # via
    #   -c requirements/static/ci/../pkg/py3.10/freebsd.txt
    #   -r requirements/crypto.txt
<<<<<<< HEAD
pydantic==1.10.8
    # via
    #   -c requirements/static/ci/../pkg/py3.10/freebsd.txt
    #   inflect
pyeapi==1.0.0
    # via napalm
=======
pygit2==1.8.0
    # via -r requirements/static/ci/freebsd.in
>>>>>>> 309829e5
pyinotify==0.9.6 ; sys_platform != "win32" and sys_platform != "darwin" and platform_system != "openbsd"
    # via -r requirements/static/ci/common.in
pynacl==1.5.0
    # via
    #   -r requirements/static/ci/common.in
    #   paramiko
pyopenssl==23.2.0
    # via
    #   -c requirements/static/ci/../pkg/py3.10/freebsd.txt
    #   -r requirements/static/pkg/freebsd.in
    #   etcd3-py
pyparsing==3.0.9
    # via junos-eznc
<<<<<<< HEAD
pyrsistent==0.19.3
    # via jsonschema
pyserial==3.5
    # via
    #   junos-eznc
    #   netmiko
=======
pyrsistent==0.17.3
    # via jsonschema
pyserial==3.4
    # via junos-eznc
>>>>>>> 309829e5
pytest-custom-exit-code==0.3.0
    # via -r requirements/pytest.txt
pytest-helpers-namespace==2021.12.29
    # via
    #   -r requirements/pytest.txt
    #   pytest-salt-factories
    #   pytest-shell-utilities
pytest-httpserver==1.0.8
    # via -r requirements/pytest.txt
pytest-salt-factories==1.0.0rc27
    # via -r requirements/pytest.txt
pytest-shell-utilities==1.8.0
    # via pytest-salt-factories
pytest-skip-markers==1.4.1
    # via
    #   pytest-salt-factories
    #   pytest-shell-utilities
    #   pytest-system-statistics
pytest-subtests==0.11.0
    # via -r requirements/pytest.txt
pytest-system-statistics==1.0.2
    # via pytest-salt-factories
pytest-timeout==2.1.0
    # via -r requirements/pytest.txt
pytest==7.3.2
    # via
    #   -r requirements/pytest.txt
    #   pytest-custom-exit-code
    #   pytest-helpers-namespace
    #   pytest-salt-factories
    #   pytest-shell-utilities
    #   pytest-skip-markers
    #   pytest-subtests
    #   pytest-system-statistics
    #   pytest-timeout
python-dateutil==2.8.2
    # via
    #   -c requirements/static/ci/../pkg/py3.10/freebsd.txt
    #   -r requirements/static/pkg/freebsd.in
    #   botocore
    #   croniter
    #   kubernetes
    #   moto
    #   vcert
python-etcd==0.4.5
    # via -r requirements/static/ci/common.in
<<<<<<< HEAD
python-gnupg==0.5.0
    # via
    #   -c requirements/static/ci/../pkg/py3.10/freebsd.txt
    #   -r requirements/static/pkg/freebsd.in
pytz==2023.3
    # via
    #   -c requirements/static/ci/../pkg/py3.10/freebsd.txt
=======
python-gnupg==0.4.8
    # via
    #   -c requirements/static/ci/../pkg/py3.10/freebsd.txt
    #   -r requirements/static/pkg/freebsd.in
pytz==2022.1
    # via
    #   -c requirements/static/ci/../pkg/py3.10/freebsd.txt
    #   moto
>>>>>>> 309829e5
    #   tempora
pyvmomi==8.0.1.0.1
    # via -r requirements/static/ci/common.in
pyyaml==6.0.1
    # via
    #   -c requirements/static/ci/../pkg/py3.10/freebsd.txt
    #   -r requirements/base.txt
    #   clustershell
    #   junos-eznc
    #   kubernetes
    #   napalm
    #   netmiko
    #   pytest-salt-factories
    #   responses
    #   yamllint
    #   yamlordereddictloader
pyzmq==25.1.0
    # via
    #   -c requirements/static/ci/../pkg/py3.10/freebsd.txt
    #   -r requirements/zeromq.txt
    #   pytest-salt-factories
requests==2.31.0
    # via
    #   -c requirements/static/ci/../pkg/py3.10/freebsd.txt
    #   -r requirements/base.txt
    #   -r requirements/static/ci/common.in
    #   apache-libcloud
    #   docker
    #   etcd3-py
    #   kubernetes
    #   moto
    #   napalm
    #   responses
    #   vcert
responses==0.23.1
    # via moto
rfc3987==1.3.8
    # via -r requirements/static/ci/common.in
rsa==4.9
    # via google-auth
s3transfer==0.6.1
    # via boto3
scp==0.14.5
    # via
    #   junos-eznc
    #   napalm
    #   netmiko
semantic-version==2.10.0
    # via etcd3-py
setproctitle==1.3.2
    # via
    #   -c requirements/static/ci/../pkg/py3.10/freebsd.txt
    #   -r requirements/static/pkg/freebsd.in
six==1.16.0
    # via
    #   -c requirements/static/ci/../pkg/py3.10/freebsd.txt
<<<<<<< HEAD
=======
    #   bcrypt
>>>>>>> 309829e5
    #   cassandra-driver
    #   etcd3-py
    #   genshi
    #   geomet
    #   google-auth
    #   jsonschema
    #   junit-xml
    #   junos-eznc
    #   kazoo
    #   kubernetes
    #   ncclient
    #   python-dateutil
    #   pyvmomi
    #   textfsm
    #   transitions
    #   vcert
    #   websocket-client
smmap==5.0.0
    # via gitdb
sqlparse==0.4.4
    # via -r requirements/static/ci/common.in
strict-rfc3339==0.7
    # via -r requirements/static/ci/common.in
<<<<<<< HEAD
tempora==5.3.0
    # via
    #   -c requirements/static/ci/../pkg/py3.10/freebsd.txt
    #   portend
textfsm==1.1.3
    # via
    #   napalm
    #   netmiko
    #   ntc-templates
timelib==0.3.0
=======
tempora==4.1.1
    # via
    #   -c requirements/static/ci/../pkg/py3.10/freebsd.txt
    #   portend
timelib==0.2.5
>>>>>>> 309829e5
    # via
    #   -c requirements/static/ci/../pkg/py3.10/freebsd.txt
    #   -r requirements/static/pkg/freebsd.in
toml==0.10.2
    # via -r requirements/static/ci/common.in
tomli==2.0.1
    # via pytest
tornado==6.3.2
    # via
    #   -c requirements/static/ci/../pkg/py3.10/freebsd.txt
    #   -r requirements/base.txt
transitions==0.9.0
    # via junos-eznc
ttp-templates==0.3.5
    # via napalm
ttp==0.9.5
    # via
    #   napalm
    #   ttp-templates
types-pyyaml==6.0.1
    # via responses
typing-extensions==4.6.3
    # via
    #   -c requirements/static/ci/../pkg/py3.10/freebsd.txt
    #   napalm
    #   pydantic
    #   pytest-shell-utilities
    #   pytest-system-statistics
urllib3==1.26.14
    # via
    #   -c requirements/static/ci/../pkg/py3.10/freebsd.txt
    #   botocore
    #   docker
    #   google-auth
    #   kubernetes
    #   python-etcd
    #   requests
    #   responses
vcert==0.9.1 ; sys_platform != "win32"
    # via -r requirements/static/ci/common.in
virtualenv==20.23.0
    # via
    #   -r requirements/static/ci/common.in
    #   pytest-salt-factories
watchdog==3.0.0
    # via -r requirements/static/ci/common.in
websocket-client==0.40.0
    # via
    #   docker
    #   kubernetes
wempy==0.2.1
    # via -r requirements/static/ci/common.in
werkzeug==2.3.6
    # via
    #   moto
    #   pytest-httpserver
xmldiff==2.6.3
    # via -r requirements/static/ci/common.in
xmltodict==0.13.0
    # via moto
yamllint==1.32.0
    # via -r requirements/static/ci/freebsd.in
yamlordereddictloader==0.4.0
    # via junos-eznc
yarl==1.9.2
    # via aiohttp
<<<<<<< HEAD
zc.lockfile==3.0.post1
    # via
    #   -c requirements/static/ci/../pkg/py3.10/freebsd.txt
    #   cherrypy
zipp==3.15.0
=======
zc.lockfile==1.4
    # via
    #   -c requirements/static/ci/../pkg/py3.10/freebsd.txt
    #   cherrypy
zipp==3.12.0
>>>>>>> 309829e5
    # via
    #   -c requirements/static/ci/../pkg/py3.10/freebsd.txt
    #   importlib-metadata

# The following packages are considered to be unsafe in a requirements file:
# setuptools<|MERGE_RESOLUTION|>--- conflicted
+++ resolved
@@ -56,7 +56,7 @@
     #   requests
 certvalidator==0.11.1
     # via vcert
-cffi==1.14.6
+cffi==1.15.1
     # via
     #   -c requirements/static/ci/../pkg/py3.10/freebsd.txt
     #   -r requirements/static/ci/common.in
@@ -70,19 +70,11 @@
     #   requests
 cheetah3==3.2.6.post1
     # via -r requirements/static/ci/common.in
-<<<<<<< HEAD
 cheroot==10.0.0
     # via
     #   -c requirements/static/ci/../pkg/py3.10/freebsd.txt
     #   cherrypy
 cherrypy==18.8.0
-=======
-cheroot==8.5.2
-    # via
-    #   -c requirements/static/ci/../pkg/py3.10/freebsd.txt
-    #   cherrypy
-cherrypy==18.6.1
->>>>>>> 309829e5
     # via
     #   -c requirements/static/ci/../pkg/py3.10/freebsd.txt
     #   -r requirements/static/ci/common.in
@@ -95,19 +87,12 @@
     # via
     #   -c requirements/static/ci/../pkg/py3.10/freebsd.txt
     #   -r requirements/base.txt
-<<<<<<< HEAD
-croniter==1.3.15 ; sys_platform != "win32"
-=======
 croniter==0.3.29 ; sys_platform != "win32"
->>>>>>> 309829e5
     # via -r requirements/static/ci/common.in
 cryptography==41.0.4
     # via
     #   -c requirements/static/ci/../pkg/py3.10/freebsd.txt
-<<<<<<< HEAD
     #   -r requirements/crypto.txt
-=======
->>>>>>> 309829e5
     #   -r requirements/static/pkg/freebsd.in
     #   etcd3-py
     #   moto
@@ -166,7 +151,6 @@
     # via
     #   -c requirements/static/ci/../pkg/py3.10/freebsd.txt
     #   contextvars
-<<<<<<< HEAD
 importlib-metadata==6.6.0
     # via
     #   -c requirements/static/ci/../pkg/py3.10/freebsd.txt
@@ -176,17 +160,9 @@
     #   -c requirements/static/ci/../pkg/py3.10/freebsd.txt
     #   jaraco.text
 iniconfig==2.0.0
-=======
-importlib-metadata==6.0.0
-    # via
-    #   -c requirements/static/ci/../pkg/py3.10/freebsd.txt
-    #   -r requirements/static/pkg/freebsd.in
-iniconfig==1.0.1
->>>>>>> 309829e5
     # via pytest
 ipaddress==1.0.23
     # via kubernetes
-<<<<<<< HEAD
 jaraco.collections==4.1.0
     # via
     #   -c requirements/static/ci/../pkg/py3.10/freebsd.txt
@@ -196,29 +172,12 @@
     #   -c requirements/static/ci/../pkg/py3.10/freebsd.txt
     #   jaraco.text
 jaraco.functools==3.7.0
-=======
-isodate==0.6.0
-    # via msrest
-jaraco.classes==3.2.1
-    # via
-    #   -c requirements/static/ci/../pkg/py3.10/freebsd.txt
-    #   jaraco.collections
-jaraco.collections==3.4.0
-    # via
-    #   -c requirements/static/ci/../pkg/py3.10/freebsd.txt
-    #   cherrypy
-jaraco.functools==2.0
->>>>>>> 309829e5
     # via
     #   -c requirements/static/ci/../pkg/py3.10/freebsd.txt
     #   cheroot
     #   jaraco.text
     #   tempora
-<<<<<<< HEAD
 jaraco.text==3.11.1
-=======
-jaraco.text==3.5.1
->>>>>>> 309829e5
     # via
     #   -c requirements/static/ci/../pkg/py3.10/freebsd.txt
     #   jaraco.collections
@@ -254,19 +213,11 @@
     # via -r requirements/static/ci/common.in
 libnacl==1.8.0 ; sys_platform != "win32" and sys_platform != "darwin"
     # via -r requirements/static/ci/common.in
-<<<<<<< HEAD
 looseversion==1.2.0
     # via
     #   -c requirements/static/ci/../pkg/py3.10/freebsd.txt
     #   -r requirements/base.txt
 lxml==4.9.2
-=======
-looseversion==1.0.2
-    # via
-    #   -c requirements/static/ci/../pkg/py3.10/freebsd.txt
-    #   -r requirements/base.txt
-lxml==4.9.1
->>>>>>> 309829e5
     # via
     #   junos-eznc
     #   napalm
@@ -322,11 +273,7 @@
     # via netmiko
 oscrypto==1.3.0
     # via certvalidator
-<<<<<<< HEAD
 packaging==23.1
-=======
-packaging==22.0
->>>>>>> 309829e5
     # via
     #   -c requirements/static/ci/../pkg/py3.10/freebsd.txt
     #   -r requirements/base.txt
@@ -348,19 +295,11 @@
     # via virtualenv
 pluggy==1.0.0
     # via pytest
-<<<<<<< HEAD
 portend==3.1.0
     # via
     #   -c requirements/static/ci/../pkg/py3.10/freebsd.txt
     #   cherrypy
 psutil==5.9.5
-=======
-portend==2.4
-    # via
-    #   -c requirements/static/ci/../pkg/py3.10/freebsd.txt
-    #   cherrypy
-psutil==5.8.0
->>>>>>> 309829e5
     # via
     #   -c requirements/static/ci/../pkg/py3.10/freebsd.txt
     #   -r requirements/base.txt
@@ -376,27 +315,17 @@
 pycparser==2.21
     # via
     #   -c requirements/static/ci/../pkg/py3.10/freebsd.txt
-<<<<<<< HEAD
-=======
-    #   -r requirements/static/ci/common.in
-    #   -r requirements/static/pkg/freebsd.in
->>>>>>> 309829e5
     #   cffi
 pycryptodomex==3.9.8
     # via
     #   -c requirements/static/ci/../pkg/py3.10/freebsd.txt
     #   -r requirements/crypto.txt
-<<<<<<< HEAD
 pydantic==1.10.8
     # via
     #   -c requirements/static/ci/../pkg/py3.10/freebsd.txt
     #   inflect
 pyeapi==1.0.0
     # via napalm
-=======
-pygit2==1.8.0
-    # via -r requirements/static/ci/freebsd.in
->>>>>>> 309829e5
 pyinotify==0.9.6 ; sys_platform != "win32" and sys_platform != "darwin" and platform_system != "openbsd"
     # via -r requirements/static/ci/common.in
 pynacl==1.5.0
@@ -410,19 +339,12 @@
     #   etcd3-py
 pyparsing==3.0.9
     # via junos-eznc
-<<<<<<< HEAD
 pyrsistent==0.19.3
     # via jsonschema
 pyserial==3.5
     # via
     #   junos-eznc
     #   netmiko
-=======
-pyrsistent==0.17.3
-    # via jsonschema
-pyserial==3.4
-    # via junos-eznc
->>>>>>> 309829e5
 pytest-custom-exit-code==0.3.0
     # via -r requirements/pytest.txt
 pytest-helpers-namespace==2021.12.29
@@ -469,7 +391,6 @@
     #   vcert
 python-etcd==0.4.5
     # via -r requirements/static/ci/common.in
-<<<<<<< HEAD
 python-gnupg==0.5.0
     # via
     #   -c requirements/static/ci/../pkg/py3.10/freebsd.txt
@@ -477,16 +398,6 @@
 pytz==2023.3
     # via
     #   -c requirements/static/ci/../pkg/py3.10/freebsd.txt
-=======
-python-gnupg==0.4.8
-    # via
-    #   -c requirements/static/ci/../pkg/py3.10/freebsd.txt
-    #   -r requirements/static/pkg/freebsd.in
-pytz==2022.1
-    # via
-    #   -c requirements/static/ci/../pkg/py3.10/freebsd.txt
-    #   moto
->>>>>>> 309829e5
     #   tempora
 pyvmomi==8.0.1.0.1
     # via -r requirements/static/ci/common.in
@@ -543,10 +454,6 @@
 six==1.16.0
     # via
     #   -c requirements/static/ci/../pkg/py3.10/freebsd.txt
-<<<<<<< HEAD
-=======
-    #   bcrypt
->>>>>>> 309829e5
     #   cassandra-driver
     #   etcd3-py
     #   genshi
@@ -570,7 +477,6 @@
     # via -r requirements/static/ci/common.in
 strict-rfc3339==0.7
     # via -r requirements/static/ci/common.in
-<<<<<<< HEAD
 tempora==5.3.0
     # via
     #   -c requirements/static/ci/../pkg/py3.10/freebsd.txt
@@ -581,13 +487,6 @@
     #   netmiko
     #   ntc-templates
 timelib==0.3.0
-=======
-tempora==4.1.1
-    # via
-    #   -c requirements/static/ci/../pkg/py3.10/freebsd.txt
-    #   portend
-timelib==0.2.5
->>>>>>> 309829e5
     # via
     #   -c requirements/static/ci/../pkg/py3.10/freebsd.txt
     #   -r requirements/static/pkg/freebsd.in
@@ -654,19 +553,11 @@
     # via junos-eznc
 yarl==1.9.2
     # via aiohttp
-<<<<<<< HEAD
 zc.lockfile==3.0.post1
     # via
     #   -c requirements/static/ci/../pkg/py3.10/freebsd.txt
     #   cherrypy
 zipp==3.15.0
-=======
-zc.lockfile==1.4
-    # via
-    #   -c requirements/static/ci/../pkg/py3.10/freebsd.txt
-    #   cherrypy
-zipp==3.12.0
->>>>>>> 309829e5
     # via
     #   -c requirements/static/ci/../pkg/py3.10/freebsd.txt
     #   importlib-metadata
