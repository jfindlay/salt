--- conflicted
+++ resolved
@@ -36,322 +36,11 @@
     #   pytest-skip-markers
     #   pytest-subtests
     #   pytest-system-statistics
-<<<<<<< HEAD
 autocommand==2.2.2
     # via
     #   -c requirements/static/ci/../pkg/py3.8/linux.txt
     #   jaraco.text
 bcrypt==4.0.1
-=======
-azure-applicationinsights==0.1.0
-    # via azure
-azure-batch==4.1.3
-    # via azure
-azure-common==1.1.18
-    # via
-    #   azure-applicationinsights
-    #   azure-batch
-    #   azure-cosmosdb-table
-    #   azure-eventgrid
-    #   azure-graphrbac
-    #   azure-keyvault
-    #   azure-loganalytics
-    #   azure-mgmt-advisor
-    #   azure-mgmt-applicationinsights
-    #   azure-mgmt-authorization
-    #   azure-mgmt-batch
-    #   azure-mgmt-batchai
-    #   azure-mgmt-billing
-    #   azure-mgmt-cdn
-    #   azure-mgmt-cognitiveservices
-    #   azure-mgmt-commerce
-    #   azure-mgmt-compute
-    #   azure-mgmt-consumption
-    #   azure-mgmt-containerinstance
-    #   azure-mgmt-containerregistry
-    #   azure-mgmt-containerservice
-    #   azure-mgmt-cosmosdb
-    #   azure-mgmt-datafactory
-    #   azure-mgmt-datalake-analytics
-    #   azure-mgmt-datalake-store
-    #   azure-mgmt-datamigration
-    #   azure-mgmt-devspaces
-    #   azure-mgmt-devtestlabs
-    #   azure-mgmt-dns
-    #   azure-mgmt-eventgrid
-    #   azure-mgmt-eventhub
-    #   azure-mgmt-hanaonazure
-    #   azure-mgmt-iotcentral
-    #   azure-mgmt-iothub
-    #   azure-mgmt-iothubprovisioningservices
-    #   azure-mgmt-keyvault
-    #   azure-mgmt-loganalytics
-    #   azure-mgmt-logic
-    #   azure-mgmt-machinelearningcompute
-    #   azure-mgmt-managementgroups
-    #   azure-mgmt-managementpartner
-    #   azure-mgmt-maps
-    #   azure-mgmt-marketplaceordering
-    #   azure-mgmt-media
-    #   azure-mgmt-monitor
-    #   azure-mgmt-msi
-    #   azure-mgmt-network
-    #   azure-mgmt-notificationhubs
-    #   azure-mgmt-policyinsights
-    #   azure-mgmt-powerbiembedded
-    #   azure-mgmt-rdbms
-    #   azure-mgmt-recoveryservices
-    #   azure-mgmt-recoveryservicesbackup
-    #   azure-mgmt-redis
-    #   azure-mgmt-relay
-    #   azure-mgmt-reservations
-    #   azure-mgmt-resource
-    #   azure-mgmt-scheduler
-    #   azure-mgmt-search
-    #   azure-mgmt-servicebus
-    #   azure-mgmt-servicefabric
-    #   azure-mgmt-signalr
-    #   azure-mgmt-sql
-    #   azure-mgmt-storage
-    #   azure-mgmt-subscription
-    #   azure-mgmt-trafficmanager
-    #   azure-mgmt-web
-    #   azure-servicebus
-    #   azure-servicefabric
-    #   azure-servicemanagement-legacy
-    #   azure-storage-blob
-    #   azure-storage-common
-    #   azure-storage-file
-    #   azure-storage-queue
-azure-cosmosdb-nspkg==2.0.2
-    # via azure-cosmosdb-table
-azure-cosmosdb-table==1.0.5
-    # via azure
-azure-datalake-store==0.0.44
-    # via azure
-azure-eventgrid==1.2.0
-    # via azure
-azure-graphrbac==0.40.0
-    # via azure
-azure-keyvault==1.1.0
-    # via azure
-azure-loganalytics==0.1.0
-    # via azure
-azure-mgmt-advisor==1.0.1
-    # via azure-mgmt
-azure-mgmt-applicationinsights==0.1.1
-    # via azure-mgmt
-azure-mgmt-authorization==0.50.0
-    # via azure-mgmt
-azure-mgmt-batch==5.0.1
-    # via azure-mgmt
-azure-mgmt-batchai==2.0.0
-    # via azure-mgmt
-azure-mgmt-billing==0.2.0
-    # via azure-mgmt
-azure-mgmt-cdn==3.1.0
-    # via azure-mgmt
-azure-mgmt-cognitiveservices==3.0.0
-    # via azure-mgmt
-azure-mgmt-commerce==1.0.1
-    # via azure-mgmt
-azure-mgmt-compute==4.6.0
-    # via azure-mgmt
-azure-mgmt-consumption==2.0.0
-    # via azure-mgmt
-azure-mgmt-containerinstance==1.4.1
-    # via azure-mgmt
-azure-mgmt-containerregistry==2.7.0
-    # via azure-mgmt
-azure-mgmt-containerservice==4.4.0
-    # via azure-mgmt
-azure-mgmt-cosmosdb==0.4.1
-    # via azure-mgmt
-azure-mgmt-datafactory==0.6.0
-    # via azure-mgmt
-azure-mgmt-datalake-analytics==0.6.0
-    # via azure-mgmt
-azure-mgmt-datalake-nspkg==3.0.1
-    # via
-    #   azure-mgmt-datalake-analytics
-    #   azure-mgmt-datalake-store
-azure-mgmt-datalake-store==0.5.0
-    # via azure-mgmt
-azure-mgmt-datamigration==1.0.0
-    # via azure-mgmt
-azure-mgmt-devspaces==0.1.0
-    # via azure-mgmt
-azure-mgmt-devtestlabs==2.2.0
-    # via azure-mgmt
-azure-mgmt-dns==2.1.0
-    # via azure-mgmt
-azure-mgmt-eventgrid==1.0.0
-    # via azure-mgmt
-azure-mgmt-eventhub==2.5.0
-    # via azure-mgmt
-azure-mgmt-hanaonazure==0.1.1
-    # via azure-mgmt
-azure-mgmt-iotcentral==0.1.0
-    # via azure-mgmt
-azure-mgmt-iothub==0.5.0
-    # via azure-mgmt
-azure-mgmt-iothubprovisioningservices==0.2.0
-    # via azure-mgmt
-azure-mgmt-keyvault==1.1.0
-    # via azure-mgmt
-azure-mgmt-loganalytics==0.2.0
-    # via azure-mgmt
-azure-mgmt-logic==3.0.0
-    # via azure-mgmt
-azure-mgmt-machinelearningcompute==0.4.1
-    # via azure-mgmt
-azure-mgmt-managementgroups==0.1.0
-    # via azure-mgmt
-azure-mgmt-managementpartner==0.1.0
-    # via azure-mgmt
-azure-mgmt-maps==0.1.0
-    # via azure-mgmt
-azure-mgmt-marketplaceordering==0.1.0
-    # via azure-mgmt
-azure-mgmt-media==1.0.0
-    # via azure-mgmt
-azure-mgmt-monitor==0.5.2
-    # via azure-mgmt
-azure-mgmt-msi==0.2.0
-    # via azure-mgmt
-azure-mgmt-network==2.6.0
-    # via azure-mgmt
-azure-mgmt-notificationhubs==2.0.0
-    # via azure-mgmt
-azure-mgmt-nspkg==3.0.2
-    # via
-    #   azure-mgmt-advisor
-    #   azure-mgmt-applicationinsights
-    #   azure-mgmt-authorization
-    #   azure-mgmt-batch
-    #   azure-mgmt-batchai
-    #   azure-mgmt-billing
-    #   azure-mgmt-cognitiveservices
-    #   azure-mgmt-commerce
-    #   azure-mgmt-consumption
-    #   azure-mgmt-cosmosdb
-    #   azure-mgmt-datafactory
-    #   azure-mgmt-datalake-nspkg
-    #   azure-mgmt-datamigration
-    #   azure-mgmt-devspaces
-    #   azure-mgmt-devtestlabs
-    #   azure-mgmt-dns
-    #   azure-mgmt-eventgrid
-    #   azure-mgmt-hanaonazure
-    #   azure-mgmt-iotcentral
-    #   azure-mgmt-iothub
-    #   azure-mgmt-iothubprovisioningservices
-    #   azure-mgmt-keyvault
-    #   azure-mgmt-loganalytics
-    #   azure-mgmt-logic
-    #   azure-mgmt-machinelearningcompute
-    #   azure-mgmt-managementgroups
-    #   azure-mgmt-managementpartner
-    #   azure-mgmt-maps
-    #   azure-mgmt-marketplaceordering
-    #   azure-mgmt-monitor
-    #   azure-mgmt-msi
-    #   azure-mgmt-notificationhubs
-    #   azure-mgmt-policyinsights
-    #   azure-mgmt-powerbiembedded
-    #   azure-mgmt-recoveryservices
-    #   azure-mgmt-recoveryservicesbackup
-    #   azure-mgmt-redis
-    #   azure-mgmt-relay
-    #   azure-mgmt-reservations
-    #   azure-mgmt-scheduler
-    #   azure-mgmt-search
-    #   azure-mgmt-servicefabric
-    #   azure-mgmt-signalr
-    #   azure-mgmt-sql
-    #   azure-mgmt-storage
-    #   azure-mgmt-subscription
-    #   azure-mgmt-trafficmanager
-    #   azure-mgmt-web
-azure-mgmt-policyinsights==0.1.0
-    # via azure-mgmt
-azure-mgmt-powerbiembedded==2.0.0
-    # via azure-mgmt
-azure-mgmt-rdbms==1.8.0
-    # via azure-mgmt
-azure-mgmt-recoveryservices==0.3.0
-    # via azure-mgmt
-azure-mgmt-recoveryservicesbackup==0.3.0
-    # via azure-mgmt
-azure-mgmt-redis==5.0.0
-    # via azure-mgmt
-azure-mgmt-relay==0.1.0
-    # via azure-mgmt
-azure-mgmt-reservations==0.2.1
-    # via azure-mgmt
-azure-mgmt-resource==2.1.0
-    # via azure-mgmt
-azure-mgmt-scheduler==2.0.0
-    # via azure-mgmt
-azure-mgmt-search==2.0.0
-    # via azure-mgmt
-azure-mgmt-servicebus==0.5.3
-    # via azure-mgmt
-azure-mgmt-servicefabric==0.2.0
-    # via azure-mgmt
-azure-mgmt-signalr==0.1.1
-    # via azure-mgmt
-azure-mgmt-sql==0.9.1
-    # via azure-mgmt
-azure-mgmt-storage==2.0.0
-    # via azure-mgmt
-azure-mgmt-subscription==0.2.0
-    # via azure-mgmt
-azure-mgmt-trafficmanager==0.50.0
-    # via azure-mgmt
-azure-mgmt-web==0.35.0
-    # via azure-mgmt
-azure-mgmt==4.0.0
-    # via azure
-azure-nspkg==3.0.2
-    # via
-    #   azure-applicationinsights
-    #   azure-batch
-    #   azure-cosmosdb-nspkg
-    #   azure-eventgrid
-    #   azure-graphrbac
-    #   azure-keyvault
-    #   azure-loganalytics
-    #   azure-mgmt-nspkg
-    #   azure-servicebus
-    #   azure-servicefabric
-    #   azure-servicemanagement-legacy
-azure-servicebus==0.21.1
-    # via azure
-azure-servicefabric==6.3.0.0
-    # via azure
-azure-servicemanagement-legacy==0.20.6
-    # via azure
-azure-storage-blob==1.5.0
-    # via azure
-azure-storage-common==1.4.0
-    # via
-    #   azure-cosmosdb-table
-    #   azure-storage-blob
-    #   azure-storage-file
-    #   azure-storage-queue
-azure-storage-file==1.4.0
-    # via azure
-azure-storage-queue==1.4.0
-    # via azure
-azure==4.0.0 ; sys_platform != "win32"
-    # via -r requirements/static/ci/common.in
-backports.entry-points-selectable==1.1.0
-    # via virtualenv
-backports.zoneinfo==0.2.1
-    # via tzlocal
-bcrypt==3.1.6
->>>>>>> 5d145828
     # via
     #   -r requirements/static/ci/common.in
     #   paramiko
@@ -460,33 +149,21 @@
     # via -r requirements/static/ci/common.in
 geomet==0.2.1.post1
     # via cassandra-driver
-<<<<<<< HEAD
 gitdb==4.0.10
-=======
-gitdb==4.0.7
->>>>>>> 5d145828
     # via gitpython
 gitpython==3.1.37
     # via -r requirements/static/ci/common.in
-<<<<<<< HEAD
 google-auth==2.19.1
-=======
-google-auth==2.1.0
->>>>>>> 5d145828
     # via kubernetes
 h11==0.14.0
     # via httpcore
 hglib==2.6.2
     # via -r requirements/static/ci/linux.in
-<<<<<<< HEAD
 httpcore==0.17.2
     # via httpx
 httpx==0.24.1
     # via python-telegram-bot
 idna==3.4
-=======
-idna==3.2
->>>>>>> 5d145828
     # via
     #   -c requirements/static/ci/../pkg/py3.8/linux.txt
     #   anyio
@@ -766,11 +443,7 @@
     #   -c requirements/static/ci/../pkg/py3.8/linux.txt
     #   tempora
     #   twilio
-<<<<<<< HEAD
 pyvmomi==8.0.1.0.1
-=======
-pyvmomi==6.7.1.2018.12
->>>>>>> 5d145828
     # via -r requirements/static/ci/common.in
 pyyaml==6.0.1
     # via
@@ -842,11 +515,7 @@
     #   etcd3-py
     #   genshi
     #   geomet
-<<<<<<< HEAD
     #   google-auth
-=======
-    #   isodate
->>>>>>> 5d145828
     #   jsonschema
     #   junit-xml
     #   junos-eznc
@@ -864,11 +533,7 @@
     # via -r requirements/static/ci/linux.in
 slack-sdk==3.21.3
     # via slack-bolt
-<<<<<<< HEAD
 smmap==5.0.0
-=======
-smmap==4.0.0
->>>>>>> 5d145828
     # via gitdb
 sniffio==1.3.0
     # via
@@ -896,17 +561,11 @@
     # via -r requirements/static/ci/common.in
 tomli==2.0.1
     # via pytest
-<<<<<<< HEAD
 tornado==6.3.3
     # via
     #   -c requirements/static/ci/../pkg/py3.8/linux.txt
     #   -r requirements/base.txt
 transitions==0.9.0
-=======
-tornado==6.1
-    # via python-telegram-bot
-transitions==0.8.9
->>>>>>> 5d145828
     # via junos-eznc
 ttp-templates==0.3.5
     # via napalm
@@ -925,13 +584,7 @@
     #   pydantic
     #   pytest-shell-utilities
     #   pytest-system-statistics
-<<<<<<< HEAD
-urllib3==1.26.14
-=======
-tzlocal==3.0
-    # via apscheduler
 urllib3==1.26.18
->>>>>>> 5d145828
     # via
     #   -c requirements/static/ci/../pkg/py3.8/linux.txt
     #   botocore
