--- conflicted
+++ resolved
@@ -4,7 +4,6 @@
 #
 #    pip-compile --no-emit-index-url --output-file=requirements/static/ci/py3.8/linux.txt requirements/base.txt requirements/pytest.txt requirements/static/ci/common.in requirements/static/ci/linux.in requirements/static/pkg/linux.in requirements/zeromq.txt
 #
-<<<<<<< HEAD
 aiohttp-retry==2.8.3
     # via twilio
 aiohttp==3.9.1
@@ -18,20 +17,9 @@
     # via
     #   -c requirements/static/ci/../pkg/py3.8/linux.txt
     #   aiohttp
-ansible-core==2.11.12
-    # via ansible
-ansible==4.10.0 ; python_version < "3.9"
-    # via -r requirements/static/ci/linux.in
-anyio==3.7.0
+anyio==4.1.0
     # via httpcore
 apache-libcloud==3.7.0 ; sys_platform != "win32"
-=======
-aiohttp==3.9.0
-    # via etcd3-py
-aiosignal==1.2.0
-    # via aiohttp
-apache-libcloud==2.5.0 ; sys_platform != "win32"
->>>>>>> 96d60f3a
     # via -r requirements/static/ci/common.in
 asn1crypto==1.5.1
     # via
@@ -120,12 +108,7 @@
 cryptography==41.0.7
     # via
     #   -c requirements/static/ci/../pkg/py3.8/linux.txt
-<<<<<<< HEAD
-    #   -r requirements/base.txt
-    #   ansible-core
-=======
-    #   -r requirements/static/pkg/linux.in
->>>>>>> 96d60f3a
+    #   -r requirements/base.txt
     #   etcd3-py
     #   moto
     #   paramiko
@@ -169,11 +152,7 @@
     # via cassandra-driver
 gitdb==4.0.10
     # via gitpython
-<<<<<<< HEAD
-gitpython==3.1.40
-=======
 gitpython==3.1.41
->>>>>>> 96d60f3a
     # via -r requirements/static/ci/common.in
 google-auth==2.19.1
     # via kubernetes
@@ -181,7 +160,7 @@
     # via httpcore
 hglib==2.6.2
     # via -r requirements/static/ci/linux.in
-httpcore==0.17.2
+httpcore==0.17.3
     # via httpx
 httpx==0.24.1
     # via python-telegram-bot
@@ -505,13 +484,7 @@
     #   responses
     #   twilio
     #   vcert
-<<<<<<< HEAD
-resolvelib==0.5.4
-    # via ansible-core
-responses==0.23.1
-=======
-responses==0.10.6
->>>>>>> 96d60f3a
+responses==0.24.1
     # via moto
 rfc3987==1.3.8
     # via -r requirements/static/ci/common.in
@@ -601,8 +574,6 @@
     #   ttp-templates
 twilio==8.2.2
     # via -r requirements/static/ci/linux.in
-types-pyyaml==6.0.1
-    # via responses
 typing-extensions==4.8.0
     # via
     #   -c requirements/static/ci/../pkg/py3.8/linux.txt
