#
# This file is autogenerated by pip-compile
# To update, run:
#
#    pip-compile --no-emit-index-url --output-file=requirements/static/pkg/py3.9/linux.txt requirements/base.txt requirements/static/pkg/linux.in requirements/zeromq.txt
#
aiohttp==3.9.2
    # via -r requirements/base.txt
aiosignal==1.3.1
    # via aiohttp
async-timeout==4.0.3
    # via aiohttp
attrs==23.1.0
    # via aiohttp
autocommand==2.2.2
    # via jaraco.text
certifi==2023.07.22
    # via requests
cffi==1.16.0
    # via cryptography
charset-normalizer==3.2.0
    # via requests
cheroot==10.0.0
    # via cherrypy
cherrypy==18.8.0
    # via -r requirements/base.txt
contextvars==2.4
    # via -r requirements/base.txt
cryptography==42.0.0
    # via
    #   -r requirements/base.txt
    #   pyopenssl
distro==1.8.0
    # via -r requirements/base.txt
frozenlist==1.4.1
    # via
    #   aiohttp
    #   aiosignal
idna==3.4
    # via
    #   requests
    #   yarl
immutables==0.15
    # via contextvars
importlib-metadata==6.6.0
    # via -r requirements/base.txt
inflect==6.0.4
    # via jaraco.text
jaraco.collections==4.1.0
    # via cherrypy
jaraco.context==4.3.0
    # via jaraco.text
jaraco.functools==3.7.0
    # via
    #   cheroot
    #   jaraco.text
    #   tempora
jaraco.text==3.11.1
    # via jaraco.collections
jinja2==3.1.3
    # via -r requirements/base.txt
jmespath==1.0.1
    # via -r requirements/base.txt
looseversion==1.3.0
    # via -r requirements/base.txt
markupsafe==2.1.3
    # via
    #   -r requirements/base.txt
    #   jinja2
more-itertools==9.1.0
    # via
    #   cheroot
    #   cherrypy
    #   jaraco.functools
    #   jaraco.text
msgpack==1.0.7
    # via -r requirements/base.txt
multidict==6.0.4
    # via
    #   aiohttp
    #   yarl
packaging==23.1
    # via -r requirements/base.txt
portend==3.1.0
    # via cherrypy
psutil==5.9.6
    # via -r requirements/base.txt
pycparser==2.21
    # via cffi
pycryptodomex==3.19.1
    # via -r requirements/crypto.txt
<<<<<<< HEAD
pydantic==1.10.8
    # via inflect
pyopenssl==23.2.0
    # via -r requirements/base.txt
python-dateutil==2.8.2
    # via -r requirements/base.txt
python-gnupg==0.5.1
    # via -r requirements/base.txt
pytz==2023.3.post1
=======
pyopenssl==24.0.0
    # via -r requirements/static/pkg/linux.in
python-dateutil==2.8.1
    # via -r requirements/static/pkg/linux.in
python-gnupg==0.4.8
    # via -r requirements/static/pkg/linux.in
pytz==2022.1
>>>>>>> bcd236d4
    # via tempora
pyyaml==6.0.1
    # via -r requirements/base.txt
pyzmq==25.1.1
    # via -r requirements/zeromq.txt
requests==2.31.0
    # via -r requirements/base.txt
rpm-vercmp==0.1.2 ; sys_platform == "linux"
    # via -r requirements/base.txt
setproctitle==1.3.2
    # via -r requirements/base.txt
six==1.16.0
    # via python-dateutil
tempora==5.3.0
    # via portend
timelib==0.3.0
    # via -r requirements/base.txt
tornado==6.3.3
    # via -r requirements/base.txt
typing-extensions==4.8.0
    # via pydantic
urllib3==1.26.18
    # via requests
yarl==1.9.4
    # via aiohttp
zc.lockfile==3.0.post1
    # via cherrypy
zipp==3.16.2
    # via importlib-metadata

# The following packages are considered to be unsafe in a requirements file:
# setuptools<|MERGE_RESOLUTION|>--- conflicted
+++ resolved
@@ -44,7 +44,7 @@
     # via contextvars
 importlib-metadata==6.6.0
     # via -r requirements/base.txt
-inflect==6.0.4
+inflect==7.0.0
     # via jaraco.text
 jaraco.collections==4.1.0
     # via cherrypy
@@ -89,25 +89,15 @@
     # via cffi
 pycryptodomex==3.19.1
     # via -r requirements/crypto.txt
-<<<<<<< HEAD
 pydantic==1.10.8
     # via inflect
-pyopenssl==23.2.0
+pyopenssl==24.0.0
     # via -r requirements/base.txt
 python-dateutil==2.8.2
     # via -r requirements/base.txt
-python-gnupg==0.5.1
+python-gnupg==0.5.2
     # via -r requirements/base.txt
-pytz==2023.3.post1
-=======
-pyopenssl==24.0.0
-    # via -r requirements/static/pkg/linux.in
-python-dateutil==2.8.1
-    # via -r requirements/static/pkg/linux.in
-python-gnupg==0.4.8
-    # via -r requirements/static/pkg/linux.in
-pytz==2022.1
->>>>>>> bcd236d4
+pytz==2024.1
     # via tempora
 pyyaml==6.0.1
     # via -r requirements/base.txt
@@ -128,7 +118,9 @@
 tornado==6.3.3
     # via -r requirements/base.txt
 typing-extensions==4.8.0
-    # via pydantic
+    # via
+    #   inflect
+    #   pydantic
 urllib3==1.26.18
     # via requests
 yarl==1.9.4
