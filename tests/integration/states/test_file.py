--- conflicted
+++ resolved
@@ -2502,7 +2502,6 @@
         ret = self.run_function('state.sls', mods=state_file)
         self.assertSaltTrueReturn(ret)
 
-<<<<<<< HEAD
     @skip_if_not_root
     @skipIf(not HAS_PWD, "pwd not available. Skipping test")
     @skipIf(not HAS_GRP, "grp not available. Skipping test")
@@ -2543,8 +2542,6 @@
         self.assertEqual(desired['group'], result['group'])
         self.assertEqual(desired['mode'], result['mode'].lstrip('0Oo'))
 
-    def tearDown(self):
-=======
 
 class BlockreplaceTest(ModuleCase, SaltReturnAssertsMixin):
     marker_start = '# start'
@@ -2698,7 +2695,6 @@
 
     @with_tempfile
     def test_prepend_append_newline(self, name):
->>>>>>> 9c089aa4
         '''
         Test blockreplace when prepend_if_not_found=True and block doesn't
         exist in file. Test with append_newline explicitly set to True.
@@ -3540,6 +3536,7 @@
         self.assertSaltTrueReturn(ret)
         self.assertFalse(ret[next(iter(ret))]['changes'])
         self.assertEqual(self._read(name), self.with_matching_block)
+
         # Pass 1a: Re-run state, no changes should be made
         ret = self.run_state('file.blockreplace',
                              name=name,
@@ -3564,6 +3561,7 @@
         self.assertEqual(
             self._read(name),
             self.with_matching_block_and_marker_end_not_after_newline)
+
         # Pass 2a: Re-run state, no changes should be made
         ret = self.run_state('file.blockreplace',
                              name=name,
