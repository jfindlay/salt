# -*- coding: utf-8 -*-

'''
Set up the Salt integration test suite
'''

# Import Python libs
from __future__ import absolute_import, print_function
import os
import re
import sys
import copy
import json
import time
import signal
import shutil
import pprint
import atexit
import logging
import tempfile
import subprocess
import multiprocessing
from hashlib import md5
from datetime import datetime, timedelta
try:
    import pwd
except ImportError:
    pass

STATE_FUNCTION_RUNNING_RE = re.compile(
    r'''The function (?:"|')(?P<state_func>.*)(?:"|') is running as PID '''
    r'(?P<pid>[\d]+) and was started at (?P<date>.*) with jid (?P<jid>[\d]+)'
)
INTEGRATION_TEST_DIR = os.path.dirname(
    os.path.normpath(os.path.abspath(__file__))
)
CODE_DIR = os.path.dirname(os.path.dirname(INTEGRATION_TEST_DIR))

# Import Salt Testing libs
from salttesting import TestCase
from salttesting.case import ShellTestCase
from salttesting.mixins import CheckShellBinaryNameAndVersionMixIn
from salttesting.parser import PNUM, print_header, SaltTestcaseParser
from salttesting.helpers import requires_sshd_server
from salttesting.helpers import ensure_in_syspath, RedirectStdStreams

# Update sys.path
ensure_in_syspath(CODE_DIR)

# Import Salt libs
import salt
import salt.config
import salt.minion
import salt.runner
import salt.output
import salt.version
import salt.utils
import salt.utils.process
import salt.log.setup as salt_log_setup
from salt.utils.verify import verify_env
from salt.utils.immutabletypes import freeze
from salt.utils.process import MultiprocessingProcess
from salt.exceptions import SaltClientError

try:
    import salt.master
except ImportError:
    # Not required for raet tests
    pass

# Import 3rd-party libs
import yaml
import salt.ext.six as six
if salt.utils.is_windows():
    import win32api


SYS_TMP_DIR = os.path.realpath(
    # Avoid ${TMPDIR} and gettempdir() on MacOS as they yield a base path too long
    # for unix sockets: ``error: AF_UNIX path too long``
    # Gentoo Portage prefers ebuild tests are rooted in ${TMPDIR}
    os.environ.get('TMPDIR', tempfile.gettempdir()) if not salt.utils.is_darwin() else '/tmp'
)
TMP = os.path.join(SYS_TMP_DIR, 'salt-tests-tmpdir')
FILES = os.path.join(INTEGRATION_TEST_DIR, 'files')
PYEXEC = 'python{0}.{1}'.format(*sys.version_info)
MOCKBIN = os.path.join(INTEGRATION_TEST_DIR, 'mockbin')
SCRIPT_DIR = os.path.join(CODE_DIR, 'scripts')
TMP_STATE_TREE = os.path.join(SYS_TMP_DIR, 'salt-temp-state-tree')
TMP_PRODENV_STATE_TREE = os.path.join(SYS_TMP_DIR, 'salt-temp-prodenv-state-tree')
TMP_CONF_DIR = os.path.join(TMP, 'config')
CONF_DIR = os.path.join(INTEGRATION_TEST_DIR, 'files', 'conf')
PILLAR_DIR = os.path.join(FILES, 'pillar')

RUNTIME_CONFIGS = {}

log = logging.getLogger(__name__)


def cleanup_runtime_config_instance(to_cleanup):
    # Explicit and forced cleanup
    for key in list(to_cleanup.keys()):
        instance = to_cleanup.pop(key)
        del instance


atexit.register(cleanup_runtime_config_instance, RUNTIME_CONFIGS)


def run_tests(*test_cases, **kwargs):
    '''
    Run integration tests for the chosen test cases.

    Function uses optparse to set up test environment
    '''

    needs_daemon = kwargs.pop('needs_daemon', True)
    if kwargs:
        raise RuntimeError(
            'The \'run_tests\' function only accepts \'needs_daemon\' as a '
            'keyword argument'
        )

    class TestcaseParser(SaltTestcaseParser):
        def setup_additional_options(self):
            self.add_option(
                '--sysinfo',
                default=False,
                action='store_true',
                help='Print some system information.'
            )
            self.output_options_group.add_option(
                '--no-colors',
                '--no-colours',
                default=False,
                action='store_true',
                help='Disable colour printing.'
            )
            if needs_daemon:
                self.add_option(
                    '--transport',
                    default='zeromq',
                    choices=('zeromq', 'raet', 'tcp'),
                    help=('Select which transport to run the integration tests with, '
                          'zeromq, raet, or tcp. Default: %default')
                )

        def validate_options(self):
            SaltTestcaseParser.validate_options(self)
            # Transplant configuration
            transport = None
            if needs_daemon:
                transport = self.options.transport
            TestDaemon.transplant_configs(transport=transport)

        def run_testcase(self, testcase, needs_daemon=True):  # pylint: disable=W0221
            if needs_daemon:
                print(' * Setting up Salt daemons to execute tests')
                with TestDaemon(self):
                    return SaltTestcaseParser.run_testcase(self, testcase)
            return SaltTestcaseParser.run_testcase(self, testcase)

    parser = TestcaseParser()
    parser.parse_args()
    for case in test_cases:
        if parser.run_testcase(case, needs_daemon=needs_daemon) is False:
            parser.finalize(1)
    parser.finalize(0)


class TestDaemon(object):
    '''
    Set up the master and minion daemons, and run related cases
    '''
    MINIONS_CONNECT_TIMEOUT = MINIONS_SYNC_TIMEOUT = 120

    def __init__(self, parser):
        self.parser = parser
        self.colors = salt.utils.get_colors(self.parser.options.no_colors is False)

    def __enter__(self):
        '''
        Start a master and minion
        '''
        # Setup the multiprocessing logging queue listener
        salt_log_setup.setup_multiprocessing_logging_listener(
            self.parser.options
        )

        # Set up PATH to mockbin
        self._enter_mockbin()

        if self.parser.options.transport == 'zeromq':
            self.start_zeromq_daemons()
        elif self.parser.options.transport == 'raet':
            self.start_raet_daemons()
        elif self.parser.options.transport == 'tcp':
            self.start_tcp_daemons()

        self.minion_targets = set(['minion', 'sub_minion'])
        self.pre_setup_minions()
        self.setup_minions()

        if getattr(self.parser.options, 'ssh', False):
            self.prep_ssh()

        if self.parser.options.sysinfo:
            try:
                print_header(
                    '~~~~~~~ Versions Report ', inline=True,
                    width=getattr(self.parser.options, 'output_columns', PNUM)
                )
            except TypeError:
                print_header('~~~~~~~ Versions Report ', inline=True)

            print('\n'.join(salt.version.versions_report()))

            try:
                print_header(
                    '~~~~~~~ Minion Grains Information ', inline=True,
                    width=getattr(self.parser.options, 'output_columns', PNUM)
                )
            except TypeError:
                print_header('~~~~~~~ Minion Grains Information ', inline=True)

            grains = self.client.cmd('minion', 'grains.items')

            minion_opts = self.minion_opts.copy()
            minion_opts['color'] = self.parser.options.no_colors is False
            salt.output.display_output(grains, 'grains', minion_opts)

        try:
            print_header(
                '=', sep='=', inline=True,
                width=getattr(self.parser.options, 'output_columns', PNUM)
            )
        except TypeError:
            print_header('', sep='=', inline=True)

        try:
            return self
        finally:
            self.post_setup_minions()

    def start_daemon(self, cls, opts, start_fun):
        def start(cls, opts, start_fun):
            salt.utils.appendproctitle('{0}-{1}'.format(self.__class__.__name__, cls.__name__))
            daemon = cls(opts)
            getattr(daemon, start_fun)()
        process = multiprocessing.Process(target=start,
                                          args=(cls, opts, start_fun))
        process.start()
        return process

    def start_zeromq_daemons(self):
        '''
        Fire up the daemons used for zeromq tests
        '''
        self.master_process = self.start_daemon(salt.master.Master,
                                                self.master_opts,
                                                'start')

        self.minion_process = self.start_daemon(salt.minion.Minion,
                                                self.minion_opts,
                                                'tune_in')

        self.sub_minion_process = self.start_daemon(salt.minion.Minion,
                                                    self.sub_minion_opts,
                                                    'tune_in')

        self.smaster_process = self.start_daemon(salt.master.Master,
                                                self.syndic_master_opts,
                                                'start')

        self.syndic_process = self.start_daemon(salt.minion.Syndic,
                                                self.syndic_opts,
                                                'tune_in')

    def start_raet_daemons(self):
        '''
        Fire up the raet daemons!
        '''
        import salt.daemons.flo
        self.master_process = self.start_daemon(salt.daemons.flo.IofloMaster,
                                                self.master_opts,
                                                'start')

        self.minion_process = self.start_daemon(salt.daemons.flo.IofloMinion,
                                                self.minion_opts,
                                                'tune_in')

        self.sub_minion_process = self.start_daemon(salt.daemons.flo.IofloMinion,
                                                    self.sub_minion_opts,
                                                    'tune_in')
        # Wait for the daemons to all spin up
        time.sleep(5)

        # self.smaster_process = self.start_daemon(salt.daemons.flo.IofloMaster,
        #                                            self.syndic_master_opts,
        #                                            'start')

        # no raet syndic daemon yet

    start_tcp_daemons = start_zeromq_daemons

    def prep_ssh(self):
        '''
        Generate keys and start an ssh daemon on an alternate port
        '''
        print(' * Initializing SSH subsystem')
        keygen = salt.utils.which('ssh-keygen')
        sshd = salt.utils.which('sshd')

        if not (keygen and sshd):
            print('WARNING: Could not initialize SSH subsystem. Tests for salt-ssh may break!')
            return
        if not os.path.exists(TMP_CONF_DIR):
            os.makedirs(TMP_CONF_DIR)

        # Generate client key
        pub_key_test_file = os.path.join(TMP_CONF_DIR, 'key_test.pub')
        priv_key_test_file = os.path.join(TMP_CONF_DIR, 'key_test')
        if os.path.exists(pub_key_test_file):
            os.remove(pub_key_test_file)
        if os.path.exists(priv_key_test_file):
            os.remove(priv_key_test_file)
        keygen_process = subprocess.Popen(
            [keygen, '-t',
                     'ecdsa',
                     '-b',
                     '521',
                     '-C',
                     '"$(whoami)@$(hostname)-$(date -I)"',
                     '-f',
                     'key_test',
                     '-P',
                     ''],
            stdout=subprocess.PIPE,
            stderr=subprocess.PIPE,
            close_fds=True,
            cwd=TMP_CONF_DIR
        )
        _, keygen_err = keygen_process.communicate()
        if keygen_err:
            print('ssh-keygen had errors: {0}'.format(salt.utils.to_str(keygen_err)))
        sshd_config_path = os.path.join(FILES, 'conf/_ssh/sshd_config')
        shutil.copy(sshd_config_path, TMP_CONF_DIR)
        auth_key_file = os.path.join(TMP_CONF_DIR, 'key_test.pub')

        # Generate server key
        server_key_dir = os.path.join(TMP_CONF_DIR, 'server')
        if not os.path.exists(server_key_dir):
            os.makedirs(server_key_dir)
        server_dsa_priv_key_file = os.path.join(server_key_dir, 'ssh_host_dsa_key')
        server_dsa_pub_key_file = os.path.join(server_key_dir, 'ssh_host_dsa_key.pub')
        server_ecdsa_priv_key_file = os.path.join(server_key_dir, 'ssh_host_ecdsa_key')
        server_ecdsa_pub_key_file = os.path.join(server_key_dir, 'ssh_host_ecdsa_key.pub')
        server_ed25519_priv_key_file = os.path.join(server_key_dir, 'ssh_host_ed25519_key')
        server_ed25519_pub_key_file = os.path.join(server_key_dir, 'ssh_host.ed25519_key.pub')

        for server_key_file in (server_dsa_priv_key_file,
                                server_dsa_pub_key_file,
                                server_ecdsa_priv_key_file,
                                server_ecdsa_pub_key_file,
                                server_ed25519_priv_key_file,
                                server_ed25519_pub_key_file):
            if os.path.exists(server_key_file):
                os.remove(server_key_file)

        keygen_process_dsa = subprocess.Popen(
            [keygen, '-t',
                     'dsa',
                     '-b',
                     '1024',
                     '-C',
                     '"$(whoami)@$(hostname)-$(date -I)"',
                     '-f',
                     'ssh_host_dsa_key',
                     '-P',
                     ''],
            stdout=subprocess.PIPE,
            stderr=subprocess.PIPE,
            close_fds=True,
            cwd=server_key_dir
        )
        _, keygen_dsa_err = keygen_process_dsa.communicate()
        if keygen_dsa_err:
            print('ssh-keygen had errors: {0}'.format(salt.utils.to_str(keygen_dsa_err)))

        keygen_process_ecdsa = subprocess.Popen(
            [keygen, '-t',
                     'ecdsa',
                     '-b',
                     '521',
                     '-C',
                     '"$(whoami)@$(hostname)-$(date -I)"',
                     '-f',
                     'ssh_host_ecdsa_key',
                     '-P',
                     ''],
            stdout=subprocess.PIPE,
            stderr=subprocess.PIPE,
            close_fds=True,
            cwd=server_key_dir
        )
        _, keygen_escda_err = keygen_process_ecdsa.communicate()
        if keygen_escda_err:
            print('ssh-keygen had errors: {0}'.format(salt.utils.to_str(keygen_escda_err)))

        keygen_process_ed25519 = subprocess.Popen(
            [keygen, '-t',
                     'ed25519',
                     '-b',
                     '521',
                     '-C',
                     '"$(whoami)@$(hostname)-$(date -I)"',
                     '-f',
                     'ssh_host_ed25519_key',
                     '-P',
                     ''],
            stdout=subprocess.PIPE,
            stderr=subprocess.PIPE,
            close_fds=True,
            cwd=server_key_dir
        )
        _, keygen_ed25519_err = keygen_process_ed25519.communicate()
        if keygen_ed25519_err:
            print('ssh-keygen had errors: {0}'.format(salt.utils.to_str(keygen_ed25519_err)))

        with salt.utils.fopen(os.path.join(TMP_CONF_DIR, 'sshd_config'), 'a') as ssh_config:
            ssh_config.write('AuthorizedKeysFile {0}\n'.format(auth_key_file))
            if not keygen_dsa_err:
                ssh_config.write('HostKey {0}\n'.format(server_dsa_priv_key_file))
            if not keygen_escda_err:
                ssh_config.write('HostKey {0}\n'.format(server_ecdsa_priv_key_file))
            if not keygen_ed25519_err:
                ssh_config.write('HostKey {0}\n'.format(server_ed25519_priv_key_file))

        self.sshd_pidfile = os.path.join(TMP_CONF_DIR, 'sshd.pid')
        self.sshd_process = subprocess.Popen(
            [sshd, '-f', 'sshd_config', '-oPidFile={0}'.format(self.sshd_pidfile)],
            stdout=subprocess.PIPE,
            stderr=subprocess.PIPE,
            close_fds=True,
            cwd=TMP_CONF_DIR
        )
        _, sshd_err = self.sshd_process.communicate()
        if sshd_err:
            print('sshd had errors on startup: {0}'.format(salt.utils.to_str(sshd_err)))
        else:
            os.environ['SSH_DAEMON_RUNNING'] = 'True'
        roster_path = os.path.join(FILES, 'conf/_ssh/roster')
        shutil.copy(roster_path, TMP_CONF_DIR)
        if salt.utils.is_windows():
            with salt.utils.fopen(os.path.join(TMP_CONF_DIR, 'roster'), 'a') as roster:
                roster.write('  user: {0}\n'.format(win32api.GetUserName()))
                roster.write('  priv: {0}/{1}'.format(TMP_CONF_DIR, 'key_test'))
        else:
            with salt.utils.fopen(os.path.join(TMP_CONF_DIR, 'roster'), 'a') as roster:
                roster.write('  user: {0}\n'.format(pwd.getpwuid(os.getuid()).pw_name))
                roster.write('  priv: {0}/{1}'.format(TMP_CONF_DIR, 'key_test'))

    @classmethod
    def config(cls, role):
        '''
        Return a configuration for a master/minion/syndic.

        Currently these roles are:
            * master
            * minion
            * syndic
            * syndic_master
            * sub_minion
        '''
        return RUNTIME_CONFIGS[role]

    @classmethod
    def config_location(cls):
        return TMP_CONF_DIR

    @property
    def client(self):
        '''
        Return a local client which will be used for example to ping and sync
        the test minions.

        This client is defined as a class attribute because its creation needs
        to be deferred to a latter stage. If created it on `__enter__` like it
        previously was, it would not receive the master events.
        '''
        if 'runtime_client' not in RUNTIME_CONFIGS:
            RUNTIME_CONFIGS['runtime_client'] = salt.client.get_local_client(
                mopts=self.master_opts
            )
        return RUNTIME_CONFIGS['runtime_client']

    @classmethod
    def transplant_configs(cls, transport='zeromq'):
        if os.path.isdir(TMP_CONF_DIR):
            shutil.rmtree(TMP_CONF_DIR)
        os.makedirs(TMP_CONF_DIR)
        print(' * Transplanting configuration files to \'{0}\''.format(TMP_CONF_DIR))
        if salt.utils.is_windows():
            running_tests_user = win32api.GetUserName()
        else:
            running_tests_user = pwd.getpwuid(os.getuid()).pw_name
        master_opts = salt.config._read_conf_file(os.path.join(CONF_DIR, 'master'))
        master_opts['user'] = running_tests_user
        tests_know_hosts_file = os.path.join(TMP_CONF_DIR, 'salt_ssh_known_hosts')
        with salt.utils.fopen(tests_know_hosts_file, 'w') as known_hosts:
            known_hosts.write('')
        master_opts['known_hosts_file'] = tests_know_hosts_file

        minion_config_path = os.path.join(CONF_DIR, 'minion')
        minion_opts = salt.config._read_conf_file(minion_config_path)
        minion_opts['user'] = running_tests_user
        minion_opts['root_dir'] = master_opts['root_dir'] = os.path.join(TMP, 'master-minion-root')

        syndic_opts = salt.config._read_conf_file(os.path.join(CONF_DIR, 'syndic'))
        syndic_opts['user'] = running_tests_user

        sub_minion_opts = salt.config._read_conf_file(os.path.join(CONF_DIR, 'sub_minion'))
        sub_minion_opts['root_dir'] = os.path.join(TMP, 'sub-minion-root')
        sub_minion_opts['user'] = running_tests_user

        syndic_master_opts = salt.config._read_conf_file(os.path.join(CONF_DIR, 'syndic_master'))
        syndic_master_opts['user'] = running_tests_user
        syndic_master_opts['root_dir'] = os.path.join(TMP, 'syndic-master-root')

        if transport == 'raet':
            master_opts['transport'] = 'raet'
            master_opts['raet_port'] = 64506
            minion_opts['transport'] = 'raet'
            minion_opts['raet_port'] = 64510
            sub_minion_opts['transport'] = 'raet'
            sub_minion_opts['raet_port'] = 64520
            # syndic_master_opts['transport'] = 'raet'

        if transport == 'tcp':
            master_opts['transport'] = 'tcp'
            minion_opts['transport'] = 'tcp'
            sub_minion_opts['transport'] = 'tcp'
            syndic_master_opts['transport'] = 'tcp'

        # Set up config options that require internal data
        master_opts['pillar_roots'] = {
            'base': [os.path.join(FILES, 'pillar', 'base')]
        }
        master_opts['file_roots'] = {
            'base': [
                os.path.join(FILES, 'file', 'base'),
                # Let's support runtime created files that can be used like:
                #   salt://my-temp-file.txt
                TMP_STATE_TREE
            ],
            # Alternate root to test __env__ choices
            'prod': [
                os.path.join(FILES, 'file', 'prod'),
                TMP_PRODENV_STATE_TREE
            ]
        }
        master_opts['ext_pillar'].append(
            {'cmd_yaml': 'cat {0}'.format(
                os.path.join(
                    FILES,
                    'ext.yaml'
                )
            )}
        )

        # We need to copy the extension modules into the new master root_dir or
        # it will be prefixed by it
        new_extension_modules_path = os.path.join(master_opts['root_dir'], 'extension_modules')
        if not os.path.exists(new_extension_modules_path):
            shutil.copytree(
                os.path.join(
                    INTEGRATION_TEST_DIR, 'files', 'extension_modules'
                ),
                new_extension_modules_path
            )
        master_opts['extension_modules'] = os.path.join(TMP, 'master-minion-root', 'extension_modules')

        # Point the config values to the correct temporary paths
        for name in ('hosts', 'aliases'):
            optname = '{0}.file'.format(name)
            optname_path = os.path.join(TMP, name)
            master_opts[optname] = optname_path
            minion_opts[optname] = optname_path
            sub_minion_opts[optname] = optname_path

        # ----- Transcribe Configuration ---------------------------------------------------------------------------->
        for entry in os.listdir(CONF_DIR):
            if entry in ('master', 'minion', 'sub_minion', 'syndic_master'):
                # These have runtime computed values and will be handled
                # differently
                continue
            entry_path = os.path.join(CONF_DIR, entry)
            if os.path.isfile(entry_path):
                shutil.copy(
                    entry_path,
                    os.path.join(TMP_CONF_DIR, entry)
                )
            elif os.path.isdir(entry_path):
                shutil.copytree(
                    entry_path,
                    os.path.join(TMP_CONF_DIR, entry)
                )

        for entry in ('master', 'minion', 'sub_minion', 'syndic_master'):
            computed_config = copy.deepcopy(locals()['{0}_opts'.format(entry)])
            salt.utils.fopen(os.path.join(TMP_CONF_DIR, entry), 'w').write(
                yaml.dump(computed_config, default_flow_style=False)
            )
        # <---- Transcribe Configuration -----------------------------------------------------------------------------

        # ----- Verify Environment ---------------------------------------------------------------------------------->
        master_opts = salt.config.master_config(os.path.join(TMP_CONF_DIR, 'master'))
        minion_config_path = os.path.join(TMP_CONF_DIR, 'minion')
        minion_opts = salt.config.minion_config(minion_config_path)

        syndic_opts = salt.config.syndic_config(
            os.path.join(TMP_CONF_DIR, 'syndic'),
            minion_config_path
        )
        sub_minion_opts = salt.config.minion_config(os.path.join(TMP_CONF_DIR, 'sub_minion'))
        syndic_master_opts = salt.config.master_config(os.path.join(TMP_CONF_DIR, 'syndic_master'))

        RUNTIME_CONFIGS['master'] = freeze(master_opts)
        RUNTIME_CONFIGS['minion'] = freeze(minion_opts)
        RUNTIME_CONFIGS['syndic'] = freeze(syndic_opts)
        RUNTIME_CONFIGS['sub_minion'] = freeze(sub_minion_opts)
        RUNTIME_CONFIGS['syndic_master'] = freeze(syndic_master_opts)

        verify_env([os.path.join(master_opts['pki_dir'], 'minions'),
                    os.path.join(master_opts['pki_dir'], 'minions_pre'),
                    os.path.join(master_opts['pki_dir'], 'minions_rejected'),
                    os.path.join(master_opts['pki_dir'], 'minions_denied'),
                    os.path.join(master_opts['cachedir'], 'jobs'),
                    os.path.join(master_opts['cachedir'], 'raet'),
                    os.path.join(master_opts['root_dir'], 'cache', 'tokens'),
                    os.path.join(syndic_master_opts['pki_dir'], 'minions'),
                    os.path.join(syndic_master_opts['pki_dir'], 'minions_pre'),
                    os.path.join(syndic_master_opts['pki_dir'], 'minions_rejected'),
                    os.path.join(syndic_master_opts['cachedir'], 'jobs'),
                    os.path.join(syndic_master_opts['cachedir'], 'raet'),
                    os.path.join(syndic_master_opts['root_dir'], 'cache', 'tokens'),
                    os.path.join(master_opts['pki_dir'], 'accepted'),
                    os.path.join(master_opts['pki_dir'], 'rejected'),
                    os.path.join(master_opts['pki_dir'], 'pending'),
                    os.path.join(syndic_master_opts['pki_dir'], 'accepted'),
                    os.path.join(syndic_master_opts['pki_dir'], 'rejected'),
                    os.path.join(syndic_master_opts['pki_dir'], 'pending'),
                    os.path.join(syndic_master_opts['cachedir'], 'raet'),

                    os.path.join(minion_opts['pki_dir'], 'accepted'),
                    os.path.join(minion_opts['pki_dir'], 'rejected'),
                    os.path.join(minion_opts['pki_dir'], 'pending'),
                    os.path.join(minion_opts['cachedir'], 'raet'),
                    os.path.join(sub_minion_opts['pki_dir'], 'accepted'),
                    os.path.join(sub_minion_opts['pki_dir'], 'rejected'),
                    os.path.join(sub_minion_opts['pki_dir'], 'pending'),
                    os.path.join(sub_minion_opts['cachedir'], 'raet'),
                    os.path.dirname(master_opts['log_file']),
                    minion_opts['extension_modules'],
                    sub_minion_opts['extension_modules'],
                    sub_minion_opts['pki_dir'],
                    master_opts['sock_dir'],
                    syndic_master_opts['sock_dir'],
                    sub_minion_opts['sock_dir'],
                    minion_opts['sock_dir'],
                    TMP_STATE_TREE,
                    TMP_PRODENV_STATE_TREE,
                    TMP,
                    ],
                   running_tests_user)

        cls.master_opts = master_opts
        cls.minion_opts = minion_opts
        cls.sub_minion_opts = sub_minion_opts
        cls.syndic_opts = syndic_opts
        cls.syndic_master_opts = syndic_master_opts
        # <---- Verify Environment -----------------------------------------------------------------------------------

    def __exit__(self, type, value, traceback):
        '''
        Kill the minion and master processes
        '''
        salt.utils.process.clean_proc(self.sub_minion_process, wait_for_kill=50)
        self.sub_minion_process.join()
        salt.utils.process.clean_proc(self.minion_process, wait_for_kill=50)
        self.minion_process.join()
        salt.utils.process.clean_proc(self.master_process, wait_for_kill=50)
        self.master_process.join()
        try:
            salt.utils.process.clean_proc(self.syndic_process, wait_for_kill=50)
            self.syndic_process.join()
        except AttributeError:
            pass
        try:
            salt.utils.process.clean_proc(self.smaster_process, wait_for_kill=50)
            self.smaster_process.join()
        except AttributeError:
            pass
        self._exit_mockbin()
        self._exit_ssh()
        # Shutdown the multiprocessing logging queue listener
        salt_log_setup.shutdown_multiprocessing_logging()
        salt_log_setup.shutdown_multiprocessing_logging_listener()

    def pre_setup_minions(self):
        '''
        Subclass this method for additional minion setups.
        '''

    def setup_minions(self):
        # Wait for minions to connect back
        wait_minion_connections = MultiprocessingProcess(
            target=self.wait_for_minion_connections,
            args=(self.minion_targets, self.MINIONS_CONNECT_TIMEOUT)
        )
        wait_minion_connections.start()
        wait_minion_connections.join()
        wait_minion_connections.terminate()
        if wait_minion_connections.exitcode > 0:
            print(
                '\n {LIGHT_RED}*{ENDC} ERROR: Minions failed to connect'.format(
                    **self.colors
                )
            )
            return False

        del wait_minion_connections

        sync_needed = self.parser.options.clean
        if self.parser.options.clean is False:
            def sumfile(fpath):
                # Since we will be doing this for small files, it should be ok
                fobj = salt.utils.fopen(fpath)
                m = md5()
                while True:
                    d = fobj.read(8096)
                    if not d:
                        break
                    m.update(d)
                return m.hexdigest()
            # Since we're not cleaning up, let's see if modules are already up
            # to date so we don't need to re-sync them
            modules_dir = os.path.join(FILES, 'file', 'base', '_modules')
            for fname in os.listdir(modules_dir):
                if not fname.endswith('.py'):
                    continue
                dfile = os.path.join(
                    '/tmp/salttest/cachedir/extmods/modules/', fname
                )

                if not os.path.exists(dfile):
                    sync_needed = True
                    break

                sfile = os.path.join(modules_dir, fname)
                if sumfile(sfile) != sumfile(dfile):
                    sync_needed = True
                    break

        if sync_needed:
            # Wait for minions to "sync_all"
            for target in [self.sync_minion_modules,
                           self.sync_minion_states,
                           self.sync_minion_grains]:
                sync_minions = MultiprocessingProcess(
                    target=target,
                    args=(self.minion_targets, self.MINIONS_SYNC_TIMEOUT)
                )
                sync_minions.start()
                sync_minions.join()
                if sync_minions.exitcode > 0:
                    return False
                sync_minions.terminate()
                del sync_minions

        return True

    def post_setup_minions(self):
        '''
        Subclass this method to execute code after the minions have been setup
        '''

    def _enter_mockbin(self):
        path = os.environ.get('PATH', '')
        path_items = path.split(os.pathsep)
        if MOCKBIN not in path_items:
            path_items.insert(0, MOCKBIN)
        os.environ['PATH'] = os.pathsep.join(path_items)

    def _exit_ssh(self):
        if hasattr(self, 'sshd_process'):
            try:
                self.sshd_process.kill()
            except OSError as exc:
                if exc.errno != 3:
                    raise
            with salt.utils.fopen(self.sshd_pidfile) as fhr:
                try:
                    os.kill(int(fhr.read()), signal.SIGKILL)
                except OSError as exc:
                    if exc.errno != 3:
                        raise

    def _exit_mockbin(self):
        path = os.environ.get('PATH', '')
        path_items = path.split(os.pathsep)
        try:
            path_items.remove(MOCKBIN)
        except ValueError:
            pass
        os.environ['PATH'] = os.pathsep.join(path_items)

    @classmethod
    def clean(cls):
        '''
        Clean out the tmp files
        '''
        for dirname in (TMP, TMP_STATE_TREE, TMP_PRODENV_STATE_TREE):
            if os.path.isdir(dirname):
                shutil.rmtree(dirname)

    def wait_for_jid(self, targets, jid, timeout=120):
        time.sleep(1)  # Allow some time for minions to accept jobs
        now = datetime.now()
        expire = now + timedelta(seconds=timeout)
        job_finished = False
        while now <= expire:
            running = self.__client_job_running(targets, jid)
            sys.stdout.write(
                '\r{0}\r'.format(
                    ' ' * getattr(self.parser.options, 'output_columns', PNUM)
                )
            )
            if not running and job_finished is False:
                # Let's not have false positives and wait one more seconds
                job_finished = True
            elif not running and job_finished is True:
                return True
            elif running and job_finished is True:
                job_finished = False

            if job_finished is False:
                sys.stdout.write(
                    '   * {LIGHT_YELLOW}[Quit in {0}]{ENDC} Waiting for {1}'.format(
                        '{0}'.format(expire - now).rsplit('.', 1)[0],
                        ', '.join(running),
                        **self.colors
                    )
                )
                sys.stdout.flush()
            time.sleep(1)
            now = datetime.now()
        else:  # pylint: disable=W0120
            sys.stdout.write(
                '\n {LIGHT_RED}*{ENDC} ERROR: Failed to get information '
                'back\n'.format(**self.colors)
            )
            sys.stdout.flush()
        return False

    def __client_job_running(self, targets, jid):
        running = self.client.cmd(
            list(targets), 'saltutil.running', expr_form='list'
        )
        return [
            k for (k, v) in six.iteritems(running) if v and v[0]['jid'] == jid
        ]

    def wait_for_minion_connections(self, targets, timeout):
        salt.utils.appendproctitle('WaitForMinionConnections')
        sys.stdout.write(
            ' {LIGHT_BLUE}*{ENDC} Waiting at most {0} for minions({1}) to '
            'connect back\n'.format(
                (timeout > 60 and
                 timedelta(seconds=timeout) or
                 '{0} secs'.format(timeout)),
                ', '.join(targets),
                **self.colors
            )
        )
        sys.stdout.flush()
        expected_connections = set(targets)
        now = datetime.now()
        expire = now + timedelta(seconds=timeout)
        while now <= expire:
            sys.stdout.write(
                '\r{0}\r'.format(
                    ' ' * getattr(self.parser.options, 'output_columns', PNUM)
                )
            )
            sys.stdout.write(
                ' * {LIGHT_YELLOW}[Quit in {0}]{ENDC} Waiting for {1}'.format(
                    '{0}'.format(expire - now).rsplit('.', 1)[0],
                    ', '.join(expected_connections),
                    **self.colors
                )
            )
            sys.stdout.flush()

            try:
                responses = self.client.cmd(
                    list(expected_connections), 'test.ping', expr_form='list',
                )
            # we'll get this exception if the master process hasn't finished starting yet
            except SaltClientError:
                time.sleep(0.1)
                now = datetime.now()
                continue
            for target in responses:
                if target not in expected_connections:
                    # Someone(minion) else "listening"?
                    continue
                expected_connections.remove(target)
                sys.stdout.write(
                    '\r{0}\r'.format(
                        ' ' * getattr(self.parser.options, 'output_columns',
                                      PNUM)
                    )
                )
                sys.stdout.write(
                    '   {LIGHT_GREEN}*{ENDC} {0} connected.\n'.format(
                        target, **self.colors
                    )
                )
                sys.stdout.flush()

            if not expected_connections:
                return

            time.sleep(1)
            now = datetime.now()
        else:  # pylint: disable=W0120
            print(
                '\n {LIGHT_RED}*{ENDC} WARNING: Minions failed to connect '
                'back. Tests requiring them WILL fail'.format(**self.colors)
            )
            try:
                print_header(
                    '=', sep='=', inline=True,
                    width=getattr(self.parser.options, 'output_columns', PNUM)

                )
            except TypeError:
                print_header('=', sep='=', inline=True)
            raise SystemExit()

    def sync_minion_modules_(self, modules_kind, targets, timeout=None):
        if not timeout:
            timeout = 120
        # Let's sync all connected minions
        print(
            ' {LIGHT_BLUE}*{ENDC} Syncing minion\'s {1} '
            '(saltutil.sync_{1})'.format(
                ', '.join(targets),
                modules_kind,
                **self.colors
            )
        )
        syncing = set(targets)
        jid_info = self.client.run_job(
            list(targets), 'saltutil.sync_{0}'.format(modules_kind),
            expr_form='list',
            timeout=999999999999999,
        )

        if self.wait_for_jid(targets, jid_info['jid'], timeout) is False:
            print(
                ' {LIGHT_RED}*{ENDC} WARNING: Minions failed to sync {0}. '
                'Tests requiring these {0} WILL fail'.format(
                    modules_kind, **self.colors)
            )
            raise SystemExit()

        while syncing:
            rdata = self.client.get_full_returns(jid_info['jid'], syncing, 1)
            if rdata:
                for name, output in six.iteritems(rdata):
                    if not output['ret']:
                        # Already synced!?
                        syncing.remove(name)
                        continue

                    if isinstance(output['ret'], six.string_types):
                        # An errors has occurred
                        print(
                            ' {LIGHT_RED}*{ENDC} {0} Failed to sync {2}: '
                            '{1}'.format(
                                name, output['ret'],
                                modules_kind,
                                **self.colors)
                        )
                        return False

                    print(
                        '   {LIGHT_GREEN}*{ENDC} Synced {0} {2}: '
                        '{1}'.format(
                            name,
                            ', '.join(output['ret']),
                            modules_kind, **self.colors
                        )
                    )
                    # Synced!
                    try:
                        syncing.remove(name)
                    except KeyError:
                        print(
                            ' {LIGHT_RED}*{ENDC} {0} already synced??? '
                            '{1}'.format(name, output, **self.colors)
                        )
        return True

    def sync_minion_states(self, targets, timeout=None):
        salt.utils.appendproctitle('SyncMinionStates')
        self.sync_minion_modules_('states', targets, timeout=timeout)

    def sync_minion_modules(self, targets, timeout=None):
        salt.utils.appendproctitle('SyncMinionModules')
        self.sync_minion_modules_('modules', targets, timeout=timeout)

    def sync_minion_grains(self, targets, timeout=None):
        self.sync_minion_modules_('grains', targets, timeout=timeout)


class AdaptedConfigurationTestCaseMixIn(object):

    __slots__ = ()

    def get_config(self, config_for, from_scratch=False):
        if from_scratch:
            if config_for in ('master', 'syndic_master'):
                return salt.config.master_config(self.get_config_file_path(config_for))
            elif config_for in ('minion', 'sub_minion'):
                return salt.config.minion_config(self.get_config_file_path(config_for))
            elif config_for in ('syndic',):
                return salt.config.syndic_config(
                    self.get_config_file_path(config_for),
                    self.get_config_file_path('minion')
                )
            elif config_for == 'client_config':
                return salt.config.client_config(self.get_config_file_path('master'))

        if config_for not in RUNTIME_CONFIGS:
            if config_for in ('master', 'syndic_master'):
                RUNTIME_CONFIGS[config_for] = freeze(
                    salt.config.master_config(self.get_config_file_path(config_for))
                )
            elif config_for in ('minion', 'sub_minion'):
                RUNTIME_CONFIGS[config_for] = freeze(
                    salt.config.minion_config(self.get_config_file_path(config_for))
                )
            elif config_for in ('syndic',):
                RUNTIME_CONFIGS[config_for] = freeze(
                    salt.config.syndic_config(
                        self.get_config_file_path(config_for),
                        self.get_config_file_path('minion')
                    )
                )
            elif config_for == 'client_config':
                RUNTIME_CONFIGS[config_for] = freeze(
                    salt.config.client_config(self.get_config_file_path('master'))
                )
        return RUNTIME_CONFIGS[config_for]

    def get_config_dir(self):
        return TMP_CONF_DIR

    def get_config_file_path(self, filename):
        return os.path.join(TMP_CONF_DIR, filename)

    @property
    def master_opts(self):
        '''
        Return the options used for the minion
        '''
        return self.get_config('master')


class SaltClientTestCaseMixIn(AdaptedConfigurationTestCaseMixIn):

    _salt_client_config_file_name_ = 'master'
    __slots__ = ()

    @property
    def client(self):
        if 'runtime_client' not in RUNTIME_CONFIGS:
            RUNTIME_CONFIGS['runtime_client'] = salt.client.get_local_client(
                mopts=self.get_config(self._salt_client_config_file_name_, from_scratch=True)
            )
        return RUNTIME_CONFIGS['runtime_client']


class ModuleCase(TestCase, SaltClientTestCaseMixIn):
    '''
    Execute a module function
    '''

    def minion_run(self, _function, *args, **kw):
        '''
        Run a single salt function on the 'minion' target and condition
        the return down to match the behavior of the raw function call
        '''
        return self.run_function(_function, args, **kw)

    def run_function(self, function, arg=(), minion_tgt='minion', timeout=25,
                     **kwargs):
        '''
        Run a single salt function and condition the return down to match the
        behavior of the raw function call
        '''
        know_to_return_none = (
            'file.chown', 'file.chgrp', 'ssh.recv_known_host'
        )
        orig = self.client.cmd(
            minion_tgt, function, arg, timeout=timeout, kwarg=kwargs
        )

        if minion_tgt not in orig:
            self.skipTest(
                'WARNING(SHOULD NOT HAPPEN #1935): Failed to get a reply '
                'from the minion \'{0}\'. Command output: {1}'.format(
                    minion_tgt, orig
                )
            )
        elif orig[minion_tgt] is None and function not in know_to_return_none:
            self.skipTest(
                'WARNING(SHOULD NOT HAPPEN #1935): Failed to get \'{0}\' from '
                'the minion \'{1}\'. Command output: {2}'.format(
                    function, minion_tgt, orig
                )
            )

        # Try to match stalled state functions
        orig[minion_tgt] = self._check_state_return(
            orig[minion_tgt]
        )

        return orig[minion_tgt]

    def run_state(self, function, **kwargs):
        '''
        Run the state.single command and return the state return structure
        '''
        ret = self.run_function('state.single', [function], **kwargs)
        return self._check_state_return(ret)

    @property
    def minion_opts(self):
        '''
        Return the options used for the minion
        '''
        return self.get_config('minion')

    @property
    def sub_minion_opts(self):
        '''
        Return the options used for the sub_minion
        '''
        return self.get_config('sub_minion')

    def _check_state_return(self, ret):
        if isinstance(ret, dict):
            # This is the supposed return format for state calls
            return ret

        if isinstance(ret, list):
            jids = []
            # These are usually errors
            for item in ret[:]:
                if not isinstance(item, six.string_types):
                    # We don't know how to handle this
                    continue
                match = STATE_FUNCTION_RUNNING_RE.match(item)
                if not match:
                    # We don't know how to handle this
                    continue
                jid = match.group('jid')
                if jid in jids:
                    continue

                jids.append(jid)

                job_data = self.run_function(
                    'saltutil.find_job', [jid]
                )
                job_kill = self.run_function('saltutil.kill_job', [jid])
                msg = (
                    'A running state.single was found causing a state lock. '
                    'Job details: \'{0}\'  Killing Job Returned: \'{1}\''.format(
                        job_data, job_kill
                    )
                )
                ret.append('[TEST SUITE ENFORCED]{0}'
                           '[/TEST SUITE ENFORCED]'.format(msg))
        return ret


class SyndicCase(TestCase, SaltClientTestCaseMixIn):
    '''
    Execute a syndic based execution test
    '''
    _salt_client_config_file_name_ = 'syndic_master'

    def run_function(self, function, arg=()):
        '''
        Run a single salt function and condition the return down to match the
        behavior of the raw function call
        '''
        orig = self.client.cmd('minion', function, arg, timeout=25)
        if 'minion' not in orig:
            self.skipTest(
                'WARNING(SHOULD NOT HAPPEN #1935): Failed to get a reply '
                'from the minion. Command output: {0}'.format(orig)
            )
        return orig['minion']


class ShellCase(AdaptedConfigurationTestCaseMixIn, ShellTestCase):
    '''
    Execute a test for a shell command
    '''

    _code_dir_ = CODE_DIR
    _script_dir_ = SCRIPT_DIR
    _python_executable_ = PYEXEC

<<<<<<< HEAD
    def chdir(self, dirname):
        try:
            os.chdir(dirname)
        except OSError:
            os.chdir(INTEGRATION_TEST_DIR)

    def run_salt(self, arg_str, with_retcode=False, catch_stderr=False):
=======
    def run_salt(self, arg_str, with_retcode=False, catch_stderr=False, timeout=15):  # pylint: disable=W0221
>>>>>>> ec8fc058
        '''
        Execute salt
        '''
        arg_str = '-c {0} {1}'.format(self.get_config_dir(), arg_str)
        return self.run_script('salt', arg_str, with_retcode=with_retcode, catch_stderr=catch_stderr)

    def run_ssh(self, arg_str, with_retcode=False, catch_stderr=False):
        '''
        Execute salt-ssh
        '''
        arg_str = '-W -c {0} -i --priv {1} --roster-file {2} --out=json localhost {3}'.format(self.get_config_dir(), os.path.join(TMP_CONF_DIR, 'key_test'), os.path.join(TMP_CONF_DIR, 'roster'), arg_str)
        return self.run_script('salt-ssh', arg_str, with_retcode=with_retcode, catch_stderr=catch_stderr, raw=True)

    def run_run(self, arg_str, with_retcode=False, catch_stderr=False, async=False, timeout=60, config_dir=None):
        '''
        Execute salt-run
        '''
        arg_str = '-c {0}{async_flag} -t {timeout} {1}'.format(config_dir or self.get_config_dir(),
                                                  arg_str,
                                                  timeout=timeout,
                                                  async_flag=' --async' if async else '')
        return self.run_script('salt-run', arg_str, with_retcode=with_retcode, catch_stderr=catch_stderr)

    def run_run_plus(self, fun, options='', *arg, **kwargs):
        '''
        Execute Salt run and the salt run function and return the data from
        each in a dict
        '''
        ret = {}
        ret['out'] = self.run_run(
            '{0} {1} {2}'.format(options, fun, ' '.join(arg)), catch_stderr=kwargs.get('catch_stderr', None)
        )
        opts = {}
        opts.update(self.get_config('master'))
        opts.update({'doc': False, 'fun': fun, 'arg': arg})
        with RedirectStdStreams():
            runner = salt.runner.Runner(opts)
            ret['fun'] = runner.run()
        return ret

    def run_key(self, arg_str, catch_stderr=False, with_retcode=False):
        '''
        Execute salt-key
        '''
        arg_str = '-c {0} {1}'.format(self.get_config_dir(), arg_str)
        return self.run_script(
            'salt-key',
            arg_str,
            catch_stderr=catch_stderr,
            with_retcode=with_retcode
        )

    def run_cp(self, arg_str, with_retcode=False, catch_stderr=False):
        '''
        Execute salt-cp
        '''
        arg_str = '--config-dir {0} {1}'.format(self.get_config_dir(), arg_str)
        return self.run_script('salt-cp', arg_str, with_retcode=with_retcode, catch_stderr=catch_stderr)

    def run_call(self, arg_str, with_retcode=False, catch_stderr=False):
        '''
        Execute salt-call.
        '''
        arg_str = '--config-dir {0} {1}'.format(self.get_config_dir(), arg_str)
        return self.run_script('salt-call', arg_str, with_retcode=with_retcode, catch_stderr=catch_stderr)

    def run_cloud(self, arg_str, catch_stderr=False, timeout=None):
        '''
        Execute salt-cloud
        '''
        arg_str = '-c {0} {1}'.format(self.get_config_dir(), arg_str)
        return self.run_script('salt-cloud', arg_str, catch_stderr, timeout)


class ShellCaseCommonTestsMixIn(CheckShellBinaryNameAndVersionMixIn):

    _call_binary_expected_version_ = salt.version.__version__

    def test_salt_with_git_version(self):
        if getattr(self, '_call_binary_', None) is None:
            self.skipTest('\'_call_binary_\' not defined.')
        from salt.utils import which
        from salt.version import __version_info__, SaltStackVersion
        git = which('git')
        if not git:
            self.skipTest('The git binary is not available')

        # Let's get the output of git describe
        process = subprocess.Popen(
            [git, 'describe', '--tags', '--first-parent', '--match', 'v[0-9]*'],
            stdout=subprocess.PIPE,
            stderr=subprocess.PIPE,
            close_fds=True,
            cwd=CODE_DIR
        )
        out, err = process.communicate()
        if process.returncode != 0:
            process = subprocess.Popen(
                [git, 'describe', '--tags', '--match', 'v[0-9]*'],
                stdout=subprocess.PIPE,
                stderr=subprocess.PIPE,
                close_fds=True,
                cwd=CODE_DIR
            )
            out, err = process.communicate()
        if not out:
            self.skipTest(
                'Failed to get the output of \'git describe\'. '
                'Error: \'{0}\''.format(
                    salt.utils.to_str(err)
                )
            )

        parsed_version = SaltStackVersion.parse(out)

        if parsed_version.info < __version_info__:
            self.skipTest(
                'We\'re likely about to release a new version. This test '
                'would fail. Parsed(\'{0}\') < Expected(\'{1}\')'.format(
                    parsed_version.info, __version_info__
                )
            )
        elif parsed_version.info != __version_info__:
            self.skipTest(
                'In order to get the proper salt version with the '
                'git hash you need to update salt\'s local git '
                'tags. Something like: \'git fetch --tags\' or '
                '\'git fetch --tags upstream\' if you followed '
                'salt\'s contribute documentation. The version '
                'string WILL NOT include the git hash.'
            )
        out = '\n'.join(self.run_script(self._call_binary_, '--version'))
        self.assertIn(parsed_version.string, out)


@requires_sshd_server
class SSHCase(ShellCase):
    '''
    Execute a command via salt-ssh
    '''
    def _arg_str(self, function, arg):
        return '{0} {1}'.format(function, ' '.join(arg))

    def run_function(self, function, arg=(), timeout=25, **kwargs):
        ret = self.run_ssh(self._arg_str(function, arg))
        try:
            return json.loads(ret)['localhost']
        except Exception:
            return ret


class SaltReturnAssertsMixIn(object):

    def assertReturnSaltType(self, ret):
        try:
            self.assertTrue(isinstance(ret, dict))
        except AssertionError:
            raise AssertionError(
                '{0} is not dict. Salt returned: {1}'.format(
                    type(ret).__name__, ret
                )
            )

    def assertReturnNonEmptySaltType(self, ret):
        self.assertReturnSaltType(ret)
        try:
            self.assertNotEqual(ret, {})
        except AssertionError:
            raise AssertionError(
                '{} is equal to {}. Salt returned an empty dictionary.'
            )

    def __return_valid_keys(self, keys):
        if isinstance(keys, tuple):
            # If it's a tuple, turn it into a list
            keys = list(keys)
        elif isinstance(keys, six.string_types):
            # If it's a string, make it a one item list
            keys = [keys]
        elif not isinstance(keys, list):
            # If we've reached here, it's a bad type passed to keys
            raise RuntimeError('The passed keys need to be a list')
        return keys

    def __getWithinSaltReturn(self, ret, keys):
        self.assertReturnNonEmptySaltType(ret)
        keys = self.__return_valid_keys(keys)
        okeys = keys[:]
        for part in six.itervalues(ret):
            try:
                ret_item = part[okeys.pop(0)]
            except (KeyError, TypeError):
                raise AssertionError(
                    'Could not get ret{0} from salt\'s return: {1}'.format(
                        ''.join(['[\'{0}\']'.format(k) for k in keys]), part
                    )
                )
            while okeys:
                try:
                    ret_item = ret_item[okeys.pop(0)]
                except (KeyError, TypeError):
                    raise AssertionError(
                        'Could not get ret{0} from salt\'s return: {1}'.format(
                            ''.join(['[\'{0}\']'.format(k) for k in keys]), part
                        )
                    )
            return ret_item

    def assertSaltTrueReturn(self, ret):
        try:
            self.assertTrue(self.__getWithinSaltReturn(ret, 'result'))
        except AssertionError:
            log.info('Salt Full Return:\n{0}'.format(pprint.pformat(ret)))
            try:
                raise AssertionError(
                    '{result} is not True. Salt Comment:\n{comment}'.format(
                        **(next(six.itervalues(ret)))
                    )
                )
            except (AttributeError, IndexError):
                raise AssertionError(
                    'Failed to get result. Salt Returned:\n{0}'.format(
                        pprint.pformat(ret)
                    )
                )

    def assertSaltFalseReturn(self, ret):
        try:
            self.assertFalse(self.__getWithinSaltReturn(ret, 'result'))
        except AssertionError:
            log.info('Salt Full Return:\n{0}'.format(pprint.pformat(ret)))
            try:
                raise AssertionError(
                    '{result} is not False. Salt Comment:\n{comment}'.format(
                        **(next(six.itervalues(ret)))
                    )
                )
            except (AttributeError, IndexError):
                raise AssertionError(
                    'Failed to get result. Salt Returned: {0}'.format(ret)
                )

    def assertSaltNoneReturn(self, ret):
        try:
            self.assertIsNone(self.__getWithinSaltReturn(ret, 'result'))
        except AssertionError:
            log.info('Salt Full Return:\n{0}'.format(pprint.pformat(ret)))
            try:
                raise AssertionError(
                    '{result} is not None. Salt Comment:\n{comment}'.format(
                        **(next(six.itervalues(ret)))
                    )
                )
            except (AttributeError, IndexError):
                raise AssertionError(
                    'Failed to get result. Salt Returned: {0}'.format(ret)
                )

    def assertInSaltComment(self, in_comment, ret):
        return self.assertIn(
            in_comment, self.__getWithinSaltReturn(ret, 'comment')
        )

    def assertNotInSaltComment(self, not_in_comment, ret):
        return self.assertNotIn(
            not_in_comment, self.__getWithinSaltReturn(ret, 'comment')
        )

    def assertSaltCommentRegexpMatches(self, ret, pattern):
        return self.assertInSaltReturnRegexpMatches(ret, pattern, 'comment')

    def assertInSaltStateWarning(self, in_comment, ret):
        return self.assertIn(
            in_comment, self.__getWithinSaltReturn(ret, 'warnings')
        )

    def assertNotInSaltStateWarning(self, not_in_comment, ret):
        return self.assertNotIn(
            not_in_comment, self.__getWithinSaltReturn(ret, 'warnings')
        )

    def assertInSaltReturn(self, item_to_check, ret, keys):
        return self.assertIn(
            item_to_check, self.__getWithinSaltReturn(ret, keys)
        )

    def assertNotInSaltReturn(self, item_to_check, ret, keys):
        return self.assertNotIn(
            item_to_check, self.__getWithinSaltReturn(ret, keys)
        )

    def assertInSaltReturnRegexpMatches(self, ret, pattern, keys=()):
        return self.assertRegexpMatches(
            self.__getWithinSaltReturn(ret, keys), pattern
        )

    def assertSaltStateChangesEqual(self, ret, comparison, keys=()):
        keys = ['changes'] + self.__return_valid_keys(keys)
        return self.assertEqual(
            self.__getWithinSaltReturn(ret, keys), comparison
        )

    def assertSaltStateChangesNotEqual(self, ret, comparison, keys=()):
        keys = ['changes'] + self.__return_valid_keys(keys)
        return self.assertNotEqual(
            self.__getWithinSaltReturn(ret, keys), comparison
        )<|MERGE_RESOLUTION|>--- conflicted
+++ resolved
@@ -1228,17 +1228,13 @@
     _script_dir_ = SCRIPT_DIR
     _python_executable_ = PYEXEC
 
-<<<<<<< HEAD
     def chdir(self, dirname):
         try:
             os.chdir(dirname)
         except OSError:
             os.chdir(INTEGRATION_TEST_DIR)
 
-    def run_salt(self, arg_str, with_retcode=False, catch_stderr=False):
-=======
     def run_salt(self, arg_str, with_retcode=False, catch_stderr=False, timeout=15):  # pylint: disable=W0221
->>>>>>> ec8fc058
         '''
         Execute salt
         '''
