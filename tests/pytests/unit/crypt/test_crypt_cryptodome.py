--- conflicted
+++ resolved
@@ -6,7 +6,6 @@
 import salt.crypt
 from tests.support.mock import MagicMock, MockCall, mock_open, patch
 
-<<<<<<< HEAD
 from . import MSG, PRIVKEY_DATA, PUBKEY_DATA, SIG
 
 RSA = pytest.importorskip("Cryptodome.PublicKey.RSA")
@@ -24,8 +23,6 @@
     pytest.mark.skipif(HAS_M2, reason="m2crypto is used by salt.crypt if installed"),
 ]
 
-=======
->>>>>>> 3bc6e3a0
 
 @pytest.mark.slow_test
 def test_gen_keys(tmp_path):
@@ -82,7 +79,7 @@
         chmod=MagicMock(),
         access=MagicMock(return_value=True),
     ):
-<<<<<<< HEAD
+        salt.crypt.gen_keys(key_path, "keyname", 2048)
         with patch("salt.utils.files.fopen", mock_open()) as m_open, patch(
             "os.path.isfile", return_value=True
         ):
@@ -125,9 +122,4 @@
     Load public key with an invalid header and validate it without m2crypto
     """
     key = salt.crypt.get_rsa_pub_key(key_to_test)
-    assert key.can_encrypt()
-=======
-        salt.crypt.gen_keys(key_path, "keyname", 2048)
-        assert open_priv_wb in m_open.calls
-        assert open_pub_wb in m_open.calls
->>>>>>> 3bc6e3a0
+    assert key.can_encrypt()