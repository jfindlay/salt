# -*- coding: utf-8 -*-
'''
    :codeauthor: Pedro Algarvio (pedro@algarvio.me)

    .. _runtime_vars:

    Runtime Variables
    -----------------

    :command:`salt-runtests` provides a variable, :py:attr:`RUNTIME_VARS` which has some common paths defined at
    startup:

    .. autoattribute:: tests.support.runtests.RUNTIME_VARS
        :annotation:

        :TMP: Tests suite temporary directory
        :TMP_CONF_DIR: Configuration directory from where the daemons that :command:`salt-runtests` starts get their
                       configuration files.
        :TMP_CONF_MASTER_INCLUDES: Salt Master configuration files includes directory. See
                                   :salt_conf_master:`default_include`.
        :TMP_CONF_MINION_INCLUDES: Salt Minion configuration files includes directory. Seei
                                   :salt_conf_minion:`include`.
        :TMP_CONF_CLOUD_INCLUDES: Salt cloud configuration files includes directory. The same as the salt master and
                                  minion includes configuration, though under a different directory name.
        :TMP_CONF_CLOUD_PROFILE_INCLUDES: Salt cloud profiles configuration files includes directory. Same as above.
        :TMP_CONF_CLOUD_PROVIDER_INCLUDES: Salt cloud providers configuration files includes directory. Same as above.
        :TMP_SCRIPT_DIR: Temporary scripts directory from where the Salt CLI tools will be called when running tests.
        :TMP_SALT_INTEGRATION_FILES: Temporary directory from where Salt's test suite integration files are copied to.
        :TMP_BASEENV_STATE_TREE: Salt master's **base** environment state tree directory
        :TMP_PRODENV_STATE_TREE: Salt master's **production** environment state tree directory
        :TMP_BASEENV_PILLAR_TREE: Salt master's **base** environment pillar tree directory
        :TMP_PRODENV_PILLAR_TREE: Salt master's **production** environment pillar tree directory


    Use it on your test case in case of need. As simple as:

    .. code-block:: python

        import os
        from tests.support.runtests import RUNTIME_VARS

        # Path to the testing minion configuration file
        minion_config_path = os.path.join(RUNTIME_VARS.TMP_CONF_DIR, 'minion')

    .. _`pytest`: http://pytest.org
    .. _`nose`: https://nose.readthedocs.org
    '''

# Import Python modules
from __future__ import absolute_import, print_function
import os
import shutil
import logging
<<<<<<< HEAD
import multiprocessing

import salt.utils.json
import salt.utils.path
import salt.utils.platform
=======
>>>>>>> 07c9426c

# Import tests support libs
import tests.support.paths as paths
import tests.support.helpers

# Import 3rd-party libs
from salt.ext import six

RUNNING_TESTS_USER = tests.support.helpers.this_user()


log = logging.getLogger(__name__)


class RootsDict(dict):
    def merge(self, data):
        for key, values in six.iteritems(data):
            if key not in self:
                self[key] = values
                continue
            for value in values:
                if value not in self[key]:
                    self[key].append(value)
        return self

    def to_dict(self):
        return dict(self)


def recursive_copytree(source, destination, overwrite=False):
    for root, dirs, files in os.walk(source):
        for item in dirs:
            src_path = os.path.join(root, item)
            dst_path = os.path.join(destination, src_path.replace(source, '').lstrip(os.sep))
            if not os.path.exists(dst_path):
                log.debug('Creating directory: %s', dst_path)
                os.makedirs(dst_path)
        for item in files:
            src_path = os.path.join(root, item)
            dst_path = os.path.join(destination, src_path.replace(source, '').lstrip(os.sep))
            if os.path.exists(dst_path) and not overwrite:
                if os.stat(src_path).st_mtime > os.stat(dst_path).st_mtime:
                    log.debug('Copying %s to %s', src_path, dst_path)
                    shutil.copy2(src_path, dst_path)
            else:
                if not os.path.isdir(os.path.dirname(dst_path)):
                    log.debug('Creating directory: %s', os.path.dirname(dst_path))
                    os.makedirs(os.path.dirname(dst_path))
                log.debug('Copying %s to %s', src_path, dst_path)
                shutil.copy2(src_path, dst_path)


class RuntimeVars(object):

    __self_attributes__ = ('_vars', '_locked', 'lock')

    def __init__(self, **kwargs):
        self._vars = kwargs
        self._locked = False

    def lock(self):
        # Late import
        from salt.utils.immutabletypes import freeze
        frozen_vars = freeze(self._vars.copy())
        self._vars = frozen_vars
        self._locked = True

    def __iter__(self):
        for name, value in six.iteritems(self._vars):
            yield name, value

    def __getattribute__(self, name):
        if name in object.__getattribute__(self, '_vars'):
            return object.__getattribute__(self, '_vars')[name]
        return object.__getattribute__(self, name)

    def __setattr__(self, name, value):
        if getattr(self, '_locked', False) is True:
            raise RuntimeError(
                'After {0} is locked, no additional data can be added to it'.format(
                    self.__class__.__name__
                )
            )
        if name in object.__getattribute__(self, '__self_attributes__'):
            object.__setattr__(self, name, value)
            return
        self._vars[name] = value


# <---- Helper Methods -----------------------------------------------------------------------------------------------


# ----- Global Variables -------------------------------------------------------------------------------------------->
XML_OUTPUT_DIR = os.environ.get('SALT_XML_TEST_REPORTS_DIR', os.path.join(paths.TMP, 'xml-test-reports'))
# <---- Global Variables ---------------------------------------------------------------------------------------------


# ----- Tests Runtime Variables ------------------------------------------------------------------------------------->

RUNTIME_VARS = RuntimeVars(
    TMP=paths.TMP,
    SYS_TMP_DIR=paths.SYS_TMP_DIR,
    FILES=paths.FILES,
    CONF_DIR=paths.CONF_DIR,
    PILLAR_DIR=paths.PILLAR_DIR,
    ENGINES_DIR=paths.ENGINES_DIR,
    LOG_HANDLERS_DIR=paths.LOG_HANDLERS_DIR,
    TMP_ROOT_DIR=paths.TMP_ROOT_DIR,
    TMP_CONF_DIR=paths.TMP_CONF_DIR,
    TMP_CONF_MASTER_INCLUDES=os.path.join(paths.TMP_CONF_DIR, 'master.d'),
    TMP_CONF_MINION_INCLUDES=os.path.join(paths.TMP_CONF_DIR, 'minion.d'),
    TMP_CONF_PROXY_INCLUDES=os.path.join(paths.TMP_CONF_DIR, 'proxy.d'),
    TMP_CONF_CLOUD_INCLUDES=os.path.join(paths.TMP_CONF_DIR, 'cloud.conf.d'),
    TMP_CONF_CLOUD_PROFILE_INCLUDES=os.path.join(paths.TMP_CONF_DIR, 'cloud.profiles.d'),
    TMP_CONF_CLOUD_PROVIDER_INCLUDES=os.path.join(paths.TMP_CONF_DIR, 'cloud.providers.d'),
    TMP_SUB_MINION_CONF_DIR=paths.TMP_SUB_MINION_CONF_DIR,
    TMP_SYNDIC_MASTER_CONF_DIR=paths.TMP_SYNDIC_MASTER_CONF_DIR,
    TMP_SYNDIC_MINION_CONF_DIR=paths.TMP_SYNDIC_MINION_CONF_DIR,
    TMP_MM_CONF_DIR=paths.TMP_MM_CONF_DIR,
    TMP_MM_SUB_CONF_DIR=paths.TMP_MM_SUB_CONF_DIR,
    TMP_SCRIPT_DIR=paths.TMP_SCRIPT_DIR,
    TMP_STATE_TREE=paths.TMP_STATE_TREE,
    TMP_PILLAR_TREE=paths.TMP_PILLAR_TREE,
    TMP_PRODENV_STATE_TREE=paths.TMP_PRODENV_STATE_TREE,
    RUNNING_TESTS_USER=RUNNING_TESTS_USER,
    RUNTIME_CONFIGS={},
    SHELL_TRUE_PATH=salt.utils.path.which('true') if not salt.utils.platform.is_windows() else 'cmd /c exit 0 > nul',
    SHELL_FALSE_PATH=salt.utils.path.which('false') if not salt.utils.platform.is_windows() else 'cmd /c exit 1 > nul',
)
# <---- Tests Runtime Variables --------------------------------------------------------------------------------------<|MERGE_RESOLUTION|>--- conflicted
+++ resolved
@@ -51,14 +51,10 @@
 import os
 import shutil
 import logging
-<<<<<<< HEAD
-import multiprocessing
 
-import salt.utils.json
+# Import Salt libs
 import salt.utils.path
 import salt.utils.platform
-=======
->>>>>>> 07c9426c
 
 # Import tests support libs
 import tests.support.paths as paths
