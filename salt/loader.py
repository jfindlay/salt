--- conflicted
+++ resolved
@@ -870,7 +870,6 @@
         if mod_name in self.loaded_modules:
             return '\'{0}\' is not available.'.format(function_name)
         else:
-<<<<<<< HEAD
             try:
                 reason = self.missing_modules[mod_name]
             except KeyError:
@@ -880,15 +879,6 @@
                     return '\'{0}\' __virtual__ returned False: {1}'.format(mod_name, reason)
                 else:
                     return '\'{0}\' __virtual__ returned False'.format(mod_name)
-=======
-            if self.missing_modules.get(mod_name) is not None:
-                # Error in the __virtual__ function of an existing module
-                return '\'{0}\' __virtual__ returned False: {1}'.format(
-                    mod_name, self.missing_modules[mod_name]
-                )
-            else:
-                return 'Module \'{0}\' is not available.'.format(mod_name)
->>>>>>> c0ff4110
 
     def refresh_file_mapping(self):
         '''
