--- conflicted
+++ resolved
@@ -170,19 +170,9 @@
 
 
 def __virtual__():
-<<<<<<< HEAD
-    if 'chassis.cmd' in __salt__:
+    if "chassis.cmd" in __salt__:
         return True
-    return (False, 'chassis module could not be loaded')
-
-
-def blade_idrac(name, idrac_password=None, idrac_ipmi=None,
-                idrac_ip=None, idrac_netmask=None, idrac_gateway=None,
-                idrac_dnsname=None,
-                idrac_dhcp=None):
-    '''
-=======
-    return "chassis.cmd" in __salt__
+    return (False, "chassis module could not be loaded")
 
 
 def blade_idrac(
@@ -196,7 +186,6 @@
     idrac_dhcp=None,
 ):
     """
->>>>>>> a670b4ae
     Set parameters for iDRAC in a blade.
 
     :param idrac_password: Password to use to connect to the iDRACs directly
