# -*- coding: utf-8 -*-
"""
Azure (ARM) Network State Module

.. versionadded:: 2019.2.0

:maintainer: <devops@decisionlab.io>
:maturity: new
:depends:
    * `azure <https://pypi.python.org/pypi/azure>`_ >= 2.0.0
    * `azure-common <https://pypi.python.org/pypi/azure-common>`_ >= 1.1.8
    * `azure-mgmt <https://pypi.python.org/pypi/azure-mgmt>`_ >= 1.0.0
    * `azure-mgmt-compute <https://pypi.python.org/pypi/azure-mgmt-compute>`_ >= 1.0.0
    * `azure-mgmt-network <https://pypi.python.org/pypi/azure-mgmt-network>`_ >= 1.7.1
    * `azure-mgmt-resource <https://pypi.python.org/pypi/azure-mgmt-resource>`_ >= 1.1.0
    * `azure-mgmt-storage <https://pypi.python.org/pypi/azure-mgmt-storage>`_ >= 1.0.0
    * `azure-mgmt-web <https://pypi.python.org/pypi/azure-mgmt-web>`_ >= 0.32.0
    * `azure-storage <https://pypi.python.org/pypi/azure-storage>`_ >= 0.34.3
    * `msrestazure <https://pypi.python.org/pypi/msrestazure>`_ >= 0.4.21
:platform: linux

:configuration: This module requires Azure Resource Manager credentials to be passed as a dictionary of
    keyword arguments to the ``connection_auth`` parameter in order to work properly. Since the authentication
    parameters are sensitive, it's recommended to pass them to the states via pillar.

    Required provider parameters:

    if using username and password:
      * ``subscription_id``
      * ``username``
      * ``password``

    if using a service principal:
      * ``subscription_id``
      * ``tenant``
      * ``client_id``
      * ``secret``

    Optional provider parameters:

    **cloud_environment**: Used to point the cloud driver to different API endpoints, such as Azure GovCloud. Possible values:
      * ``AZURE_PUBLIC_CLOUD`` (default)
      * ``AZURE_CHINA_CLOUD``
      * ``AZURE_US_GOV_CLOUD``
      * ``AZURE_GERMAN_CLOUD``

    Example Pillar for Azure Resource Manager authentication:

    .. code-block:: yaml

        azurearm:
            user_pass_auth:
                subscription_id: 3287abc8-f98a-c678-3bde-326766fd3617
                username: fletch
                password: 123pass
            mysubscription:
                subscription_id: 3287abc8-f98a-c678-3bde-326766fd3617
                tenant: ABCDEFAB-1234-ABCD-1234-ABCDEFABCDEF
                client_id: ABCDEFAB-1234-ABCD-1234-ABCDEFABCDEF
                secret: XXXXXXXXXXXXXXXXXXXXXXXX
                cloud_environment: AZURE_PUBLIC_CLOUD

    Example states using Azure Resource Manager authentication:

    .. code-block:: jinja

        {% set profile = salt['pillar.get']('azurearm:mysubscription') %}
        Ensure virtual network exists:
            azurearm_network.virtual_network_present:
                - name: my_vnet
                - resource_group: my_rg
                - address_prefixes:
                    - '10.0.0.0/8'
                    - '192.168.0.0/16'
                - dns_servers:
                    - '8.8.8.8'
                - tags:
                    how_awesome: very
                    contact_name: Elmer Fudd Gantry
                - connection_auth: {{ profile }}

        Ensure virtual network is absent:
            azurearm_network.virtual_network_absent:
                - name: other_vnet
                - resource_group: my_rg
                - connection_auth: {{ profile }}

"""

# Python libs
from __future__ import absolute_import

import logging

# Salt libs
try:
    from salt.ext.six.moves import range as six_range
except ImportError:
    six_range = range

__virtualname__ = "azurearm_network"

log = logging.getLogger(__name__)


def __virtual__():
    """
    Only make this state available if the azurearm_network module is available.
<<<<<<< HEAD
    '''
    if 'azurearm_network.check_ip_address_availability' in __salt__:
        return __virtualname__
    return (False, 'azurearm_network module could not be loaded')
=======
    """
    return (
        __virtualname__
        if "azurearm_network.check_ip_address_availability" in __salt__
        else False
    )
>>>>>>> a670b4ae


def virtual_network_present(
    name,
    address_prefixes,
    resource_group,
    dns_servers=None,
    tags=None,
    connection_auth=None,
    **kwargs
):
    """
    .. versionadded:: 2019.2.0

    Ensure a virtual network exists.

    :param name:
        Name of the virtual network.

    :param resource_group:
        The resource group assigned to the virtual network.

    :param address_prefixes:
        A list of CIDR blocks which can be used by subnets within the virtual network.

    :param dns_servers:
        A list of DNS server addresses.

    :param tags:
        A dictionary of strings can be passed as tag metadata to the virtual network object.

    :param connection_auth:
        A dict with subscription and authentication parameters to be used in connecting to the
        Azure Resource Manager API.

    Example usage:

    .. code-block:: yaml

        Ensure virtual network exists:
            azurearm_network.virtual_network_present:
                - name: vnet1
                - resource_group: group1
                - address_prefixes:
                    - '10.0.0.0/8'
                    - '192.168.0.0/16'
                - dns_servers:
                    - '8.8.8.8'
                - tags:
                    contact_name: Elmer Fudd Gantry
                - connection_auth: {{ profile }}
                - require:
                  - azurearm_resource: Ensure resource group exists

    """
    ret = {"name": name, "result": False, "comment": "", "changes": {}}

    if not isinstance(connection_auth, dict):
        ret[
            "comment"
        ] = "Connection information must be specified via connection_auth dictionary!"
        return ret

    vnet = __salt__["azurearm_network.virtual_network_get"](
        name, resource_group, azurearm_log_level="info", **connection_auth
    )

    if "error" not in vnet:
        tag_changes = __utils__["dictdiffer.deep_diff"](
            vnet.get("tags", {}), tags or {}
        )
        if tag_changes:
            ret["changes"]["tags"] = tag_changes

        dns_changes = set(dns_servers or []).symmetric_difference(
            set(vnet.get("dhcp_options", {}).get("dns_servers", []))
        )
        if dns_changes:
            ret["changes"]["dns_servers"] = {
                "old": vnet.get("dhcp_options", {}).get("dns_servers", []),
                "new": dns_servers,
            }

        addr_changes = set(address_prefixes or []).symmetric_difference(
            set(vnet.get("address_space", {}).get("address_prefixes", []))
        )
        if addr_changes:
            ret["changes"]["address_space"] = {
                "address_prefixes": {
                    "old": vnet.get("address_space", {}).get("address_prefixes", []),
                    "new": address_prefixes,
                }
            }

        if kwargs.get("enable_ddos_protection", False) != vnet.get(
            "enable_ddos_protection"
        ):
            ret["changes"]["enable_ddos_protection"] = {
                "old": vnet.get("enable_ddos_protection"),
                "new": kwargs.get("enable_ddos_protection"),
            }

        if kwargs.get("enable_vm_protection", False) != vnet.get(
            "enable_vm_protection"
        ):
            ret["changes"]["enable_vm_protection"] = {
                "old": vnet.get("enable_vm_protection"),
                "new": kwargs.get("enable_vm_protection"),
            }

        if not ret["changes"]:
            ret["result"] = True
            ret["comment"] = "Virtual network {0} is already present.".format(name)
            return ret

        if __opts__["test"]:
            ret["result"] = None
            ret["comment"] = "Virtual network {0} would be updated.".format(name)
            return ret

    else:
        ret["changes"] = {
            "old": {},
            "new": {
                "name": name,
                "resource_group": resource_group,
                "address_space": {"address_prefixes": address_prefixes},
                "dhcp_options": {"dns_servers": dns_servers},
                "enable_ddos_protection": kwargs.get("enable_ddos_protection", False),
                "enable_vm_protection": kwargs.get("enable_vm_protection", False),
                "tags": tags,
            },
        }

    if __opts__["test"]:
        ret["comment"] = "Virtual network {0} would be created.".format(name)
        ret["result"] = None
        return ret

    vnet_kwargs = kwargs.copy()
    vnet_kwargs.update(connection_auth)

    vnet = __salt__["azurearm_network.virtual_network_create_or_update"](
        name=name,
        resource_group=resource_group,
        address_prefixes=address_prefixes,
        dns_servers=dns_servers,
        tags=tags,
        **vnet_kwargs
    )

    if "error" not in vnet:
        ret["result"] = True
        ret["comment"] = "Virtual network {0} has been created.".format(name)
        return ret

    ret["comment"] = "Failed to create virtual network {0}! ({1})".format(
        name, vnet.get("error")
    )
    return ret


def virtual_network_absent(name, resource_group, connection_auth=None):
    """
    .. versionadded:: 2019.2.0

    Ensure a virtual network does not exist in the resource group.

    :param name:
        Name of the virtual network.

    :param resource_group:
        The resource group assigned to the virtual network.

    :param connection_auth:
        A dict with subscription and authentication parameters to be used in connecting to the
        Azure Resource Manager API.
    """
    ret = {"name": name, "result": False, "comment": "", "changes": {}}

    if not isinstance(connection_auth, dict):
        ret[
            "comment"
        ] = "Connection information must be specified via connection_auth dictionary!"
        return ret

    vnet = __salt__["azurearm_network.virtual_network_get"](
        name, resource_group, azurearm_log_level="info", **connection_auth
    )

    if "error" in vnet:
        ret["result"] = True
        ret["comment"] = "Virtual network {0} was not found.".format(name)
        return ret

    elif __opts__["test"]:
        ret["comment"] = "Virtual network {0} would be deleted.".format(name)
        ret["result"] = None
        ret["changes"] = {
            "old": vnet,
            "new": {},
        }
        return ret

    deleted = __salt__["azurearm_network.virtual_network_delete"](
        name, resource_group, **connection_auth
    )

    if deleted:
        ret["result"] = True
        ret["comment"] = "Virtual network {0} has been deleted.".format(name)
        ret["changes"] = {"old": vnet, "new": {}}
        return ret

    ret["comment"] = "Failed to delete virtual network {0}!".format(name)
    return ret


def subnet_present(
    name,
    address_prefix,
    virtual_network,
    resource_group,
    security_group=None,
    route_table=None,
    connection_auth=None,
    **kwargs
):
    """
    .. versionadded:: 2019.2.0

    Ensure a subnet exists.

    :param name:
        Name of the subnet.

    :param address_prefix:
        A CIDR block used by the subnet within the virtual network.

    :param virtual_network:
        Name of the existing virtual network to contain the subnet.

    :param resource_group:
        The resource group assigned to the virtual network.

    :param security_group:
        The name of the existing network security group to assign to the subnet.

    :param route_table:
        The name of the existing route table to assign to the subnet.

    :param connection_auth:
        A dict with subscription and authentication parameters to be used in connecting to the
        Azure Resource Manager API.

    Example usage:

    .. code-block:: yaml

        Ensure subnet exists:
            azurearm_network.subnet_present:
                - name: vnet1_sn1
                - virtual_network: vnet1
                - resource_group: group1
                - address_prefix: '192.168.1.0/24'
                - security_group: nsg1
                - route_table: rt1
                - connection_auth: {{ profile }}
                - require:
                  - azurearm_network: Ensure virtual network exists
                  - azurearm_network: Ensure network security group exists
                  - azurearm_network: Ensure route table exists

    """
    ret = {"name": name, "result": False, "comment": "", "changes": {}}

    if not isinstance(connection_auth, dict):
        ret[
            "comment"
        ] = "Connection information must be specified via connection_auth dictionary!"
        return ret

    snet = __salt__["azurearm_network.subnet_get"](
        name,
        virtual_network,
        resource_group,
        azurearm_log_level="info",
        **connection_auth
    )

    if "error" not in snet:
        if address_prefix != snet.get("address_prefix"):
            ret["changes"]["address_prefix"] = {
                "old": snet.get("address_prefix"),
                "new": address_prefix,
            }

        nsg_name = None
        if snet.get("network_security_group"):
            nsg_name = snet["network_security_group"]["id"].split("/")[-1]

        if security_group and (security_group != nsg_name):
            ret["changes"]["network_security_group"] = {
                "old": nsg_name,
                "new": security_group,
            }

        rttbl_name = None
        if snet.get("route_table"):
            rttbl_name = snet["route_table"]["id"].split("/")[-1]

        if route_table and (route_table != rttbl_name):
            ret["changes"]["route_table"] = {"old": rttbl_name, "new": route_table}

        if not ret["changes"]:
            ret["result"] = True
            ret["comment"] = "Subnet {0} is already present.".format(name)
            return ret

        if __opts__["test"]:
            ret["result"] = None
            ret["comment"] = "Subnet {0} would be updated.".format(name)
            return ret

    else:
        ret["changes"] = {
            "old": {},
            "new": {
                "name": name,
                "address_prefix": address_prefix,
                "network_security_group": security_group,
                "route_table": route_table,
            },
        }

    if __opts__["test"]:
        ret["comment"] = "Subnet {0} would be created.".format(name)
        ret["result"] = None
        return ret

    snet_kwargs = kwargs.copy()
    snet_kwargs.update(connection_auth)

    snet = __salt__["azurearm_network.subnet_create_or_update"](
        name=name,
        virtual_network=virtual_network,
        resource_group=resource_group,
        address_prefix=address_prefix,
        network_security_group=security_group,
        route_table=route_table,
        **snet_kwargs
    )

    if "error" not in snet:
        ret["result"] = True
        ret["comment"] = "Subnet {0} has been created.".format(name)
        return ret

    ret["comment"] = "Failed to create subnet {0}! ({1})".format(
        name, snet.get("error")
    )
    return ret


def subnet_absent(name, virtual_network, resource_group, connection_auth=None):
    """
    .. versionadded:: 2019.2.0

    Ensure a virtual network does not exist in the virtual network.

    :param name:
        Name of the subnet.

    :param virtual_network:
        Name of the existing virtual network containing the subnet.

    :param resource_group:
        The resource group assigned to the virtual network.

    :param connection_auth:
        A dict with subscription and authentication parameters to be used in connecting to the
        Azure Resource Manager API.
    """
    ret = {"name": name, "result": False, "comment": "", "changes": {}}

    if not isinstance(connection_auth, dict):
        ret[
            "comment"
        ] = "Connection information must be specified via connection_auth dictionary!"
        return ret

    snet = __salt__["azurearm_network.subnet_get"](
        name,
        virtual_network,
        resource_group,
        azurearm_log_level="info",
        **connection_auth
    )

    if "error" in snet:
        ret["result"] = True
        ret["comment"] = "Subnet {0} was not found.".format(name)
        return ret

    elif __opts__["test"]:
        ret["comment"] = "Subnet {0} would be deleted.".format(name)
        ret["result"] = None
        ret["changes"] = {
            "old": snet,
            "new": {},
        }
        return ret

    deleted = __salt__["azurearm_network.subnet_delete"](
        name, virtual_network, resource_group, **connection_auth
    )

    if deleted:
        ret["result"] = True
        ret["comment"] = "Subnet {0} has been deleted.".format(name)
        ret["changes"] = {"old": snet, "new": {}}
        return ret

    ret["comment"] = "Failed to delete subnet {0}!".format(name)
    return ret


def network_security_group_present(
    name, resource_group, tags=None, security_rules=None, connection_auth=None, **kwargs
):
    """
    .. versionadded:: 2019.2.0

    Ensure a network security group exists.

    :param name:
        Name of the network security group.

    :param resource_group:
        The resource group assigned to the network security group.

    :param tags:
        A dictionary of strings can be passed as tag metadata to the network security group object.

    :param security_rules: An optional list of dictionaries representing valid SecurityRule objects. See the
        documentation for the security_rule_present state or security_rule_create_or_update execution module
        for more information on required and optional parameters for security rules. The rules are only
        managed if this parameter is present. When this parameter is absent, implemented rules will not be removed,
        and will merely become unmanaged.

    :param connection_auth:
        A dict with subscription and authentication parameters to be used in connecting to the
        Azure Resource Manager API.

    Example usage:

    .. code-block:: yaml

        Ensure network security group exists:
            azurearm_network.network_security_group_present:
                - name: nsg1
                - resource_group: group1
                - security_rules:
                  - name: nsg1_rule1
                    priority: 100
                    protocol: tcp
                    access: allow
                    direction: outbound
                    source_address_prefix: virtualnetwork
                    destination_address_prefix: internet
                    source_port_range: '*'
                    destination_port_range: '*'
                  - name: nsg1_rule2
                    priority: 101
                    protocol: tcp
                    access: allow
                    direction: inbound
                    source_address_prefix: internet
                    destination_address_prefix: virtualnetwork
                    source_port_range: '*'
                    destination_port_ranges:
                      - '80'
                      - '443'
                - tags:
                    contact_name: Elmer Fudd Gantry
                - connection_auth: {{ profile }}
                - require:
                  - azurearm_resource: Ensure resource group exists

    """
    ret = {"name": name, "result": False, "comment": "", "changes": {}}

    if not isinstance(connection_auth, dict):
        ret[
            "comment"
        ] = "Connection information must be specified via connection_auth dictionary!"
        return ret

    nsg = __salt__["azurearm_network.network_security_group_get"](
        name, resource_group, azurearm_log_level="info", **connection_auth
    )

    if "error" not in nsg:
        tag_changes = __utils__["dictdiffer.deep_diff"](nsg.get("tags", {}), tags or {})
        if tag_changes:
            ret["changes"]["tags"] = tag_changes

        if security_rules:
            comp_ret = __utils__["azurearm.compare_list_of_dicts"](
                nsg.get("security_rules", []), security_rules
            )

            if comp_ret.get("comment"):
                ret["comment"] = '"security_rules" {0}'.format(comp_ret["comment"])
                return ret

            if comp_ret.get("changes"):
                ret["changes"]["security_rules"] = comp_ret["changes"]

        if not ret["changes"]:
            ret["result"] = True
            ret["comment"] = "Network security group {0} is already present.".format(
                name
            )
            return ret

        if __opts__["test"]:
            ret["result"] = None
            ret["comment"] = "Network security group {0} would be updated.".format(name)
            return ret

    else:
        ret["changes"] = {
            "old": {},
            "new": {
                "name": name,
                "resource_group": resource_group,
                "tags": tags,
                "security_rules": security_rules,
            },
        }

    if __opts__["test"]:
        ret["comment"] = "Network security group {0} would be created.".format(name)
        ret["result"] = None
        return ret

    nsg_kwargs = kwargs.copy()
    nsg_kwargs.update(connection_auth)

    nsg = __salt__["azurearm_network.network_security_group_create_or_update"](
        name=name,
        resource_group=resource_group,
        tags=tags,
        security_rules=security_rules,
        **nsg_kwargs
    )

    if "error" not in nsg:
        ret["result"] = True
        ret["comment"] = "Network security group {0} has been created.".format(name)
        return ret

    ret["comment"] = "Failed to create network security group {0}! ({1})".format(
        name, nsg.get("error")
    )
    return ret


def network_security_group_absent(name, resource_group, connection_auth=None):
    """
    .. versionadded:: 2019.2.0

    Ensure a network security group does not exist in the resource group.

    :param name:
        Name of the network security group.

    :param resource_group:
        The resource group assigned to the network security group.

    :param connection_auth:
        A dict with subscription and authentication parameters to be used in connecting to the
        Azure Resource Manager API.
    """
    ret = {"name": name, "result": False, "comment": "", "changes": {}}

    if not isinstance(connection_auth, dict):
        ret[
            "comment"
        ] = "Connection information must be specified via connection_auth dictionary!"
        return ret

    nsg = __salt__["azurearm_network.network_security_group_get"](
        name, resource_group, azurearm_log_level="info", **connection_auth
    )

    if "error" in nsg:
        ret["result"] = True
        ret["comment"] = "Network security group {0} was not found.".format(name)
        return ret

    elif __opts__["test"]:
        ret["comment"] = "Network security group {0} would be deleted.".format(name)
        ret["result"] = None
        ret["changes"] = {
            "old": nsg,
            "new": {},
        }
        return ret

    deleted = __salt__["azurearm_network.network_security_group_delete"](
        name, resource_group, **connection_auth
    )

    if deleted:
        ret["result"] = True
        ret["comment"] = "Network security group {0} has been deleted.".format(name)
        ret["changes"] = {"old": nsg, "new": {}}
        return ret

    ret["comment"] = "Failed to delete network security group {0}!".format(name)
    return ret


def security_rule_present(
    name,
    access,
    direction,
    priority,
    protocol,
    security_group,
    resource_group,
    destination_address_prefix=None,
    destination_port_range=None,
    source_address_prefix=None,
    source_port_range=None,
    description=None,
    destination_address_prefixes=None,
    destination_port_ranges=None,
    source_address_prefixes=None,
    source_port_ranges=None,
    connection_auth=None,
    **kwargs
):
    """
    .. versionadded:: 2019.2.0

    Ensure a security rule exists.

    :param name:
        Name of the security rule.

    :param access:
        'allow' or 'deny'

    :param direction:
        'inbound' or 'outbound'

    :param priority:
        Integer between 100 and 4096 used for ordering rule application.

    :param protocol:
        'tcp', 'udp', or '*'

    :param security_group:
        The name of the existing network security group to contain the security rule.

    :param resource_group:
        The resource group assigned to the network security group.

    :param description:
        Optional description of the security rule.

    :param destination_address_prefix:
        The CIDR or destination IP range. Asterix '*' can also be used to match all destination IPs.
        Default tags such as 'VirtualNetwork', 'AzureLoadBalancer' and 'Internet' can also be used.
        If this is an ingress rule, specifies where network traffic originates from.

    :param destination_port_range:
        The destination port or range. Integer or range between 0 and 65535. Asterix '*'
        can also be used to match all ports.

    :param source_address_prefix:
        The CIDR or source IP range. Asterix '*' can also be used to match all source IPs.
        Default tags such as 'VirtualNetwork', 'AzureLoadBalancer' and 'Internet' can also be used.
        If this is an ingress rule, specifies where network traffic originates from.

    :param source_port_range:
        The source port or range. Integer or range between 0 and 65535. Asterix '*'
        can also be used to match all ports.

    :param destination_address_prefixes:
        A list of destination_address_prefix values. This parameter overrides destination_address_prefix
        and will cause any value entered there to be ignored.

    :param destination_port_ranges:
        A list of destination_port_range values. This parameter overrides destination_port_range
        and will cause any value entered there to be ignored.

    :param source_address_prefixes:
        A list of source_address_prefix values. This parameter overrides source_address_prefix
        and will cause any value entered there to be ignored.

    :param source_port_ranges:
        A list of source_port_range values. This parameter overrides source_port_range
        and will cause any value entered there to be ignored.

    :param connection_auth:
        A dict with subscription and authentication parameters to be used in connecting to the
        Azure Resource Manager API.

    Example usage:

    .. code-block:: yaml

        Ensure security rule exists:
            azurearm_network.security_rule_present:
                - name: nsg1_rule2
                - security_group: nsg1
                - resource_group: group1
                - priority: 101
                - protocol: tcp
                - access: allow
                - direction: inbound
                - source_address_prefix: internet
                - destination_address_prefix: virtualnetwork
                - source_port_range: '*'
                - destination_port_ranges:
                  - '80'
                  - '443'
                - connection_auth: {{ profile }}
                - require:
                  - azurearm_network: Ensure network security group exists

    """
    ret = {"name": name, "result": False, "comment": "", "changes": {}}

    if not isinstance(connection_auth, dict):
        ret[
            "comment"
        ] = "Connection information must be specified via connection_auth dictionary!"
        return ret

    exclusive_params = [
        ("source_port_ranges", "source_port_range"),
        ("source_address_prefixes", "source_address_prefix"),
        ("destination_port_ranges", "destination_port_range"),
        ("destination_address_prefixes", "destination_address_prefix"),
    ]

    for params in exclusive_params:
        # pylint: disable=eval-used
        if not eval(params[0]) and not eval(params[1]):
            ret["comment"] = "Either the {0} or {1} parameter must be provided!".format(
                params[0], params[1]
            )
            return ret
        # pylint: disable=eval-used
        if eval(params[0]):
            # pylint: disable=eval-used
            if not isinstance(eval(params[0]), list):
                ret["comment"] = "The {0} parameter must be a list!".format(params[0])
                return ret
            # pylint: disable=exec-used
            exec("{0} = None".format(params[1]))

    rule = __salt__["azurearm_network.security_rule_get"](
        name,
        security_group,
        resource_group,
        azurearm_log_level="info",
        **connection_auth
    )

    if "error" not in rule:
        # access changes
        if access.capitalize() != rule.get("access"):
            ret["changes"]["access"] = {"old": rule.get("access"), "new": access}

        # description changes
        if description != rule.get("description"):
            ret["changes"]["description"] = {
                "old": rule.get("description"),
                "new": description,
            }

        # direction changes
        if direction.capitalize() != rule.get("direction"):
            ret["changes"]["direction"] = {
                "old": rule.get("direction"),
                "new": direction,
            }

        # priority changes
        if int(priority) != rule.get("priority"):
            ret["changes"]["priority"] = {"old": rule.get("priority"), "new": priority}

        # protocol changes
        if protocol.lower() != rule.get("protocol", "").lower():
            ret["changes"]["protocol"] = {"old": rule.get("protocol"), "new": protocol}

        # destination_port_range changes
        if destination_port_range != rule.get("destination_port_range"):
            ret["changes"]["destination_port_range"] = {
                "old": rule.get("destination_port_range"),
                "new": destination_port_range,
            }

        # source_port_range changes
        if source_port_range != rule.get("source_port_range"):
            ret["changes"]["source_port_range"] = {
                "old": rule.get("source_port_range"),
                "new": source_port_range,
            }

        # destination_port_ranges changes
        if sorted(destination_port_ranges or []) != sorted(
            rule.get("destination_port_ranges", [])
        ):
            ret["changes"]["destination_port_ranges"] = {
                "old": rule.get("destination_port_ranges"),
                "new": destination_port_ranges,
            }

        # source_port_ranges changes
        if sorted(source_port_ranges or []) != sorted(
            rule.get("source_port_ranges", [])
        ):
            ret["changes"]["source_port_ranges"] = {
                "old": rule.get("source_port_ranges"),
                "new": source_port_ranges,
            }

        # destination_address_prefix changes
        if (destination_address_prefix or "").lower() != rule.get(
            "destination_address_prefix", ""
        ).lower():
            ret["changes"]["destination_address_prefix"] = {
                "old": rule.get("destination_address_prefix"),
                "new": destination_address_prefix,
            }

        # source_address_prefix changes
        if (source_address_prefix or "").lower() != rule.get(
            "source_address_prefix", ""
        ).lower():
            ret["changes"]["source_address_prefix"] = {
                "old": rule.get("source_address_prefix"),
                "new": source_address_prefix,
            }

        # destination_address_prefixes changes
        if sorted(destination_address_prefixes or []) != sorted(
            rule.get("destination_address_prefixes", [])
        ):
            if len(destination_address_prefixes or []) != len(
                rule.get("destination_address_prefixes", [])
            ):
                ret["changes"]["destination_address_prefixes"] = {
                    "old": rule.get("destination_address_prefixes"),
                    "new": destination_address_prefixes,
                }
            else:
                local_dst_addrs, remote_dst_addrs = (
                    sorted(destination_address_prefixes),
                    sorted(rule.get("destination_address_prefixes")),
                )
                for idx in six_range(0, len(local_dst_addrs)):
                    if local_dst_addrs[idx].lower() != remote_dst_addrs[idx].lower():
                        ret["changes"]["destination_address_prefixes"] = {
                            "old": rule.get("destination_address_prefixes"),
                            "new": destination_address_prefixes,
                        }
                        break

        # source_address_prefixes changes
        if sorted(source_address_prefixes or []) != sorted(
            rule.get("source_address_prefixes", [])
        ):
            if len(source_address_prefixes or []) != len(
                rule.get("source_address_prefixes", [])
            ):
                ret["changes"]["source_address_prefixes"] = {
                    "old": rule.get("source_address_prefixes"),
                    "new": source_address_prefixes,
                }
            else:
                local_src_addrs, remote_src_addrs = (
                    sorted(source_address_prefixes),
                    sorted(rule.get("source_address_prefixes")),
                )
                for idx in six_range(0, len(local_src_addrs)):
                    if local_src_addrs[idx].lower() != remote_src_addrs[idx].lower():
                        ret["changes"]["source_address_prefixes"] = {
                            "old": rule.get("source_address_prefixes"),
                            "new": source_address_prefixes,
                        }
                        break

        if not ret["changes"]:
            ret["result"] = True
            ret["comment"] = "Security rule {0} is already present.".format(name)
            return ret

        if __opts__["test"]:
            ret["result"] = None
            ret["comment"] = "Security rule {0} would be updated.".format(name)
            return ret

    else:
        ret["changes"] = {
            "old": {},
            "new": {
                "name": name,
                "access": access,
                "description": description,
                "direction": direction,
                "priority": priority,
                "protocol": protocol,
                "destination_address_prefix": destination_address_prefix,
                "destination_address_prefixes": destination_address_prefixes,
                "destination_port_range": destination_port_range,
                "destination_port_ranges": destination_port_ranges,
                "source_address_prefix": source_address_prefix,
                "source_address_prefixes": source_address_prefixes,
                "source_port_range": source_port_range,
                "source_port_ranges": source_port_ranges,
            },
        }

    if __opts__["test"]:
        ret["comment"] = "Security rule {0} would be created.".format(name)
        ret["result"] = None
        return ret

    rule_kwargs = kwargs.copy()
    rule_kwargs.update(connection_auth)

    rule = __salt__["azurearm_network.security_rule_create_or_update"](
        name=name,
        access=access,
        description=description,
        direction=direction,
        priority=priority,
        protocol=protocol,
        security_group=security_group,
        resource_group=resource_group,
        destination_address_prefix=destination_address_prefix,
        destination_address_prefixes=destination_address_prefixes,
        destination_port_range=destination_port_range,
        destination_port_ranges=destination_port_ranges,
        source_address_prefix=source_address_prefix,
        source_address_prefixes=source_address_prefixes,
        source_port_range=source_port_range,
        source_port_ranges=source_port_ranges,
        **rule_kwargs
    )

    if "error" not in rule:
        ret["result"] = True
        ret["comment"] = "Security rule {0} has been created.".format(name)
        return ret

    ret["comment"] = "Failed to create security rule {0}! ({1})".format(
        name, rule.get("error")
    )
    return ret


def security_rule_absent(name, security_group, resource_group, connection_auth=None):
    """
    .. versionadded:: 2019.2.0

    Ensure a security rule does not exist in the network security group.

    :param name:
        Name of the security rule.

    :param security_group:
        The network security group containing the security rule.

    :param resource_group:
        The resource group assigned to the network security group.

    :param connection_auth:
        A dict with subscription and authentication parameters to be used in connecting to the
        Azure Resource Manager API.
    """
    ret = {"name": name, "result": False, "comment": "", "changes": {}}

    if not isinstance(connection_auth, dict):
        ret[
            "comment"
        ] = "Connection information must be specified via connection_auth dictionary!"
        return ret

    rule = __salt__["azurearm_network.security_rule_get"](
        name,
        security_group,
        resource_group,
        azurearm_log_level="info",
        **connection_auth
    )

    if "error" in rule:
        ret["result"] = True
        ret["comment"] = "Security rule {0} was not found.".format(name)
        return ret

    elif __opts__["test"]:
        ret["comment"] = "Security rule {0} would be deleted.".format(name)
        ret["result"] = None
        ret["changes"] = {
            "old": rule,
            "new": {},
        }
        return ret

    deleted = __salt__["azurearm_network.security_rule_delete"](
        name, security_group, resource_group, **connection_auth
    )

    if deleted:
        ret["result"] = True
        ret["comment"] = "Security rule {0} has been deleted.".format(name)
        ret["changes"] = {"old": rule, "new": {}}
        return ret

    ret["comment"] = "Failed to delete security rule {0}!".format(name)
    return ret


def load_balancer_present(
    name,
    resource_group,
    sku=None,
    frontend_ip_configurations=None,
    backend_address_pools=None,
    load_balancing_rules=None,
    probes=None,
    inbound_nat_rules=None,
    inbound_nat_pools=None,
    outbound_nat_rules=None,
    tags=None,
    connection_auth=None,
    **kwargs
):
    """
    .. versionadded:: 2019.2.0

    Ensure a load balancer exists.

    :param name:
        Name of the load balancer.

    :param resource_group:
        The resource group assigned to the load balancer.

    :param sku:
        The load balancer SKU, which can be 'Basic' or 'Standard'.

    :param tags:
        A dictionary of strings can be passed as tag metadata to the load balancer object.

    :param frontend_ip_configurations:
        An optional list of dictionaries representing valid FrontendIPConfiguration objects. A frontend IP
        configuration can be either private (using private IP address and subnet parameters) or public (using a
        reference to a public IP address object). Valid parameters are:

        - ``name``: The name of the resource that is unique within a resource group.
        - ``private_ip_address``: The private IP address of the IP configuration. Required if
          'private_ip_allocation_method' is 'Static'.
        - ``private_ip_allocation_method``: The Private IP allocation method. Possible values are: 'Static' and
          'Dynamic'.
        - ``subnet``: Name of an existing subnet inside of which the frontend IP will reside.
        - ``public_ip_address``: Name of an existing public IP address which will be assigned to the frontend IP object.

    :param backend_address_pools:
        An optional list of dictionaries representing valid BackendAddressPool objects. Only the 'name' parameter is
        valid for a BackendAddressPool dictionary. All other parameters are read-only references from other objects
        linking to the backend address pool. Inbound traffic is randomly load balanced across IPs in the backend IPs.

    :param probes:
        An optional list of dictionaries representing valid Probe objects. Valid parameters are:

        - ``name``: The name of the resource that is unique within a resource group.
        - ``protocol``: The protocol of the endpoint. Possible values are 'Http' or 'Tcp'. If 'Tcp' is specified, a
          received ACK is required for the probe to be successful. If 'Http' is specified, a 200 OK response from the
          specified URI is required for the probe to be successful.
        - ``port``: The port for communicating the probe. Possible values range from 1 to 65535, inclusive.
        - ``interval_in_seconds``: The interval, in seconds, for how frequently to probe the endpoint for health status.
          Typically, the interval is slightly less than half the allocated timeout period (in seconds) which allows two
          full probes before taking the instance out of rotation. The default value is 15, the minimum value is 5.
        - ``number_of_probes``: The number of probes where if no response, will result in stopping further traffic from
          being delivered to the endpoint. This values allows endpoints to be taken out of rotation faster or slower
          than the typical times used in Azure.
        - ``request_path``: The URI used for requesting health status from the VM. Path is required if a protocol is
          set to 'Http'. Otherwise, it is not allowed. There is no default value.

    :param load_balancing_rules:
        An optional list of dictionaries representing valid LoadBalancingRule objects. Valid parameters are:

        - ``name``: The name of the resource that is unique within a resource group.
        - ``load_distribution``: The load distribution policy for this rule. Possible values are 'Default', 'SourceIP',
          and 'SourceIPProtocol'.
        - ``frontend_port``: The port for the external endpoint. Port numbers for each rule must be unique within the
          Load Balancer. Acceptable values are between 0 and 65534. Note that value 0 enables 'Any Port'.
        - ``backend_port``: The port used for internal connections on the endpoint. Acceptable values are between 0 and
          65535. Note that value 0 enables 'Any Port'.
        - ``idle_timeout_in_minutes``: The timeout for the TCP idle connection. The value can be set between 4 and 30
          minutes. The default value is 4 minutes. This element is only used when the protocol is set to TCP.
        - ``enable_floating_ip``: Configures a virtual machine's endpoint for the floating IP capability required
          to configure a SQL AlwaysOn Availability Group. This setting is required when using the SQL AlwaysOn
          Availability Groups in SQL server. This setting can't be changed after you create the endpoint.
        - ``disable_outbound_snat``: Configures SNAT for the VMs in the backend pool to use the public IP address
          specified in the frontend of the load balancing rule.
        - ``frontend_ip_configuration``: Name of the frontend IP configuration object used by the load balancing rule
          object.
        - ``backend_address_pool``: Name of the backend address pool object used by the load balancing rule object.
          Inbound traffic is randomly load balanced across IPs in the backend IPs.
        - ``probe``: Name of the probe object used by the load balancing rule object.

    :param inbound_nat_rules:
        An optional list of dictionaries representing valid InboundNatRule objects. Defining inbound NAT rules on your
        load balancer is mutually exclusive with defining an inbound NAT pool. Inbound NAT pools are referenced from
        virtual machine scale sets. NICs that are associated with individual virtual machines cannot reference an
        Inbound NAT pool. They have to reference individual inbound NAT rules. Valid parameters are:

        - ``name``: The name of the resource that is unique within a resource group.
        - ``frontend_ip_configuration``: Name of the frontend IP configuration object used by the inbound NAT rule
          object.
        - ``protocol``: Possible values include 'Udp', 'Tcp', or 'All'.
        - ``frontend_port``: The port for the external endpoint. Port numbers for each rule must be unique within the
          Load Balancer. Acceptable values range from 1 to 65534.
        - ``backend_port``: The port used for the internal endpoint. Acceptable values range from 1 to 65535.
        - ``idle_timeout_in_minutes``: The timeout for the TCP idle connection. The value can be set between 4 and 30
          minutes. The default value is 4 minutes. This element is only used when the protocol is set to TCP.
        - ``enable_floating_ip``: Configures a virtual machine's endpoint for the floating IP capability required
          to configure a SQL AlwaysOn Availability Group. This setting is required when using the SQL AlwaysOn
          Availability Groups in SQL server. This setting can't be changed after you create the endpoint.

    :param inbound_nat_pools:
        An optional list of dictionaries representing valid InboundNatPool objects. They define an external port range
        for inbound NAT to a single backend port on NICs associated with a load balancer. Inbound NAT rules are created
        automatically for each NIC associated with the Load Balancer using an external port from this range. Defining an
        Inbound NAT pool on your Load Balancer is mutually exclusive with defining inbound NAT rules. Inbound NAT pools
        are referenced from virtual machine scale sets. NICs that are associated with individual virtual machines cannot
        reference an inbound NAT pool. They have to reference individual inbound NAT rules. Valid parameters are:

        - ``name``: The name of the resource that is unique within a resource group.
        - ``frontend_ip_configuration``: Name of the frontend IP configuration object used by the inbound NAT pool
          object.
        - ``protocol``: Possible values include 'Udp', 'Tcp', or 'All'.
        - ``frontend_port_range_start``: The first port number in the range of external ports that will be used to
          provide Inbound NAT to NICs associated with a load balancer. Acceptable values range between 1 and 65534.
        - ``frontend_port_range_end``: The last port number in the range of external ports that will be used to
          provide Inbound NAT to NICs associated with a load balancer. Acceptable values range between 1 and 65535.
        - ``backend_port``: The port used for internal connections to the endpoint. Acceptable values are between 1 and
          65535.

    :param outbound_nat_rules:
        An optional list of dictionaries representing valid OutboundNatRule objects. Valid parameters are:

        - ``name``: The name of the resource that is unique within a resource group.
        - ``frontend_ip_configuration``: Name of the frontend IP configuration object used by the outbound NAT rule
          object.
        - ``backend_address_pool``: Name of the backend address pool object used by the outbound NAT rule object.
          Outbound traffic is randomly load balanced across IPs in the backend IPs.
        - ``allocated_outbound_ports``: The number of outbound ports to be used for NAT.

    :param connection_auth:
        A dict with subscription and authentication parameters to be used in connecting to the
        Azure Resource Manager API.

    Example usage:

    .. code-block:: yaml

        Ensure load balancer exists:
            azurearm_network.load_balancer_present:
                - name: lb1
                - resource_group: group1
                - location: eastus
                - frontend_ip_configurations:
                  - name: lb1_feip1
                    public_ip_address: pub_ip1
                - backend_address_pools:
                  - name: lb1_bepool1
                - probes:
                  - name: lb1_webprobe1
                    protocol: tcp
                    port: 80
                    interval_in_seconds: 5
                    number_of_probes: 2
                - load_balancing_rules:
                  - name: lb1_webprobe1
                    protocol: tcp
                    frontend_port: 80
                    backend_port: 80
                    idle_timeout_in_minutes: 4
                    frontend_ip_configuration: lb1_feip1
                    backend_address_pool: lb1_bepool1
                    probe: lb1_webprobe1
                - tags:
                    contact_name: Elmer Fudd Gantry
                - connection_auth: {{ profile }}
                - require:
                  - azurearm_resource: Ensure resource group exists
                  - azurearm_network: Ensure public IP exists

    """
    ret = {"name": name, "result": False, "comment": "", "changes": {}}

    if not isinstance(connection_auth, dict):
        ret[
            "comment"
        ] = "Connection information must be specified via connection_auth dictionary!"
        return ret

    if sku:
        sku = {"name": sku.capitalize()}

    load_bal = __salt__["azurearm_network.load_balancer_get"](
        name, resource_group, azurearm_log_level="info", **connection_auth
    )

    if "error" not in load_bal:
        # tag changes
        tag_changes = __utils__["dictdiffer.deep_diff"](
            load_bal.get("tags", {}), tags or {}
        )
        if tag_changes:
            ret["changes"]["tags"] = tag_changes

        # sku changes
        if sku:
            sku_changes = __utils__["dictdiffer.deep_diff"](
                load_bal.get("sku", {}), sku
            )
            if sku_changes:
                ret["changes"]["sku"] = sku_changes

        # frontend_ip_configurations changes
        if frontend_ip_configurations:
            comp_ret = __utils__["azurearm.compare_list_of_dicts"](
                load_bal.get("frontend_ip_configurations", []),
                frontend_ip_configurations,
                ["public_ip_address", "subnet"],
            )

            if comp_ret.get("comment"):
                ret["comment"] = '"frontend_ip_configurations" {0}'.format(
                    comp_ret["comment"]
                )
                return ret

            if comp_ret.get("changes"):
                ret["changes"]["frontend_ip_configurations"] = comp_ret["changes"]

        # backend_address_pools changes
        if backend_address_pools:
            comp_ret = __utils__["azurearm.compare_list_of_dicts"](
                load_bal.get("backend_address_pools", []), backend_address_pools
            )

            if comp_ret.get("comment"):
                ret["comment"] = '"backend_address_pools" {0}'.format(
                    comp_ret["comment"]
                )
                return ret

            if comp_ret.get("changes"):
                ret["changes"]["backend_address_pools"] = comp_ret["changes"]

        # probes changes
        if probes:
            comp_ret = __utils__["azurearm.compare_list_of_dicts"](
                load_bal.get("probes", []), probes
            )

            if comp_ret.get("comment"):
                ret["comment"] = '"probes" {0}'.format(comp_ret["comment"])
                return ret

            if comp_ret.get("changes"):
                ret["changes"]["probes"] = comp_ret["changes"]

        # load_balancing_rules changes
        if load_balancing_rules:
            comp_ret = __utils__["azurearm.compare_list_of_dicts"](
                load_bal.get("load_balancing_rules", []),
                load_balancing_rules,
                ["frontend_ip_configuration", "backend_address_pool", "probe"],
            )

            if comp_ret.get("comment"):
                ret["comment"] = '"load_balancing_rules" {0}'.format(
                    comp_ret["comment"]
                )
                return ret

            if comp_ret.get("changes"):
                ret["changes"]["load_balancing_rules"] = comp_ret["changes"]

        # inbound_nat_rules changes
        if inbound_nat_rules:
            comp_ret = __utils__["azurearm.compare_list_of_dicts"](
                load_bal.get("inbound_nat_rules", []),
                inbound_nat_rules,
                ["frontend_ip_configuration"],
            )

            if comp_ret.get("comment"):
                ret["comment"] = '"inbound_nat_rules" {0}'.format(comp_ret["comment"])
                return ret

            if comp_ret.get("changes"):
                ret["changes"]["inbound_nat_rules"] = comp_ret["changes"]

        # inbound_nat_pools changes
        if inbound_nat_pools:
            comp_ret = __utils__["azurearm.compare_list_of_dicts"](
                load_bal.get("inbound_nat_pools", []),
                inbound_nat_pools,
                ["frontend_ip_configuration"],
            )

            if comp_ret.get("comment"):
                ret["comment"] = '"inbound_nat_pools" {0}'.format(comp_ret["comment"])
                return ret

            if comp_ret.get("changes"):
                ret["changes"]["inbound_nat_pools"] = comp_ret["changes"]

        # outbound_nat_rules changes
        if outbound_nat_rules:
            comp_ret = __utils__["azurearm.compare_list_of_dicts"](
                load_bal.get("outbound_nat_rules", []),
                outbound_nat_rules,
                ["frontend_ip_configuration"],
            )

            if comp_ret.get("comment"):
                ret["comment"] = '"outbound_nat_rules" {0}'.format(comp_ret["comment"])
                return ret

            if comp_ret.get("changes"):
                ret["changes"]["outbound_nat_rules"] = comp_ret["changes"]

        if not ret["changes"]:
            ret["result"] = True
            ret["comment"] = "Load balancer {0} is already present.".format(name)
            return ret

        if __opts__["test"]:
            ret["result"] = None
            ret["comment"] = "Load balancer {0} would be updated.".format(name)
            return ret

    else:
        ret["changes"] = {
            "old": {},
            "new": {
                "name": name,
                "sku": sku,
                "tags": tags,
                "frontend_ip_configurations": frontend_ip_configurations,
                "backend_address_pools": backend_address_pools,
                "load_balancing_rules": load_balancing_rules,
                "probes": probes,
                "inbound_nat_rules": inbound_nat_rules,
                "inbound_nat_pools": inbound_nat_pools,
                "outbound_nat_rules": outbound_nat_rules,
            },
        }

    if __opts__["test"]:
        ret["comment"] = "Load balancer {0} would be created.".format(name)
        ret["result"] = None
        return ret

    lb_kwargs = kwargs.copy()
    lb_kwargs.update(connection_auth)

    load_bal = __salt__["azurearm_network.load_balancer_create_or_update"](
        name=name,
        resource_group=resource_group,
        sku=sku,
        tags=tags,
        frontend_ip_configurations=frontend_ip_configurations,
        backend_address_pools=backend_address_pools,
        load_balancing_rules=load_balancing_rules,
        probes=probes,
        inbound_nat_rules=inbound_nat_rules,
        inbound_nat_pools=inbound_nat_pools,
        outbound_nat_rules=outbound_nat_rules,
        **lb_kwargs
    )

    if "error" not in load_bal:
        ret["result"] = True
        ret["comment"] = "Load balancer {0} has been created.".format(name)
        return ret

    ret["comment"] = "Failed to create load balancer {0}! ({1})".format(
        name, load_bal.get("error")
    )
    return ret


def load_balancer_absent(name, resource_group, connection_auth=None):
    """
    .. versionadded:: 2019.2.0

    Ensure a load balancer does not exist in the resource group.

    :param name:
        Name of the load balancer.

    :param resource_group:
        The resource group assigned to the load balancer.

    :param connection_auth:
        A dict with subscription and authentication parameters to be used in connecting to the
        Azure Resource Manager API.
    """
    ret = {"name": name, "result": False, "comment": "", "changes": {}}

    if not isinstance(connection_auth, dict):
        ret[
            "comment"
        ] = "Connection information must be specified via connection_auth dictionary!"
        return ret

    load_bal = __salt__["azurearm_network.load_balancer_get"](
        name, resource_group, azurearm_log_level="info", **connection_auth
    )

    if "error" in load_bal:
        ret["result"] = True
        ret["comment"] = "Load balancer {0} was not found.".format(name)
        return ret

    elif __opts__["test"]:
        ret["comment"] = "Load balancer {0} would be deleted.".format(name)
        ret["result"] = None
        ret["changes"] = {
            "old": load_bal,
            "new": {},
        }
        return ret

    deleted = __salt__["azurearm_network.load_balancer_delete"](
        name, resource_group, **connection_auth
    )

    if deleted:
        ret["result"] = True
        ret["comment"] = "Load balancer {0} has been deleted.".format(name)
        ret["changes"] = {"old": load_bal, "new": {}}
        return ret

    ret["comment"] = "Failed to delete load balancer {0}!".format(name)
    return ret


def public_ip_address_present(
    name,
    resource_group,
    tags=None,
    sku=None,
    public_ip_allocation_method=None,
    public_ip_address_version=None,
    dns_settings=None,
    idle_timeout_in_minutes=None,
    connection_auth=None,
    **kwargs
):
    """
    .. versionadded:: 2019.2.0

    Ensure a public IP address exists.

    :param name:
        Name of the public IP address.

    :param resource_group:
        The resource group assigned to the public IP address.

    :param dns_settings:
        An optional dictionary representing a valid PublicIPAddressDnsSettings object. Parameters include
        'domain_name_label' and 'reverse_fqdn', which accept strings. The 'domain_name_label' parameter is concatenated
        with the regionalized DNS zone make up the fully qualified domain name associated with the public IP address.
        If a domain name label is specified, an A DNS record is created for the public IP in the Microsoft Azure DNS
        system. The 'reverse_fqdn' parameter is a user-visible, fully qualified domain name that resolves to this public
        IP address. If the reverse FQDN is specified, then a PTR DNS record is created pointing from the IP address in
        the in-addr.arpa domain to the reverse FQDN.

    :param sku:
        The public IP address SKU, which can be 'Basic' or 'Standard'.

    :param public_ip_allocation_method:
        The public IP allocation method. Possible values are: 'Static' and 'Dynamic'.

    :param public_ip_address_version:
        The public IP address version. Possible values are: 'IPv4' and 'IPv6'.

    :param idle_timeout_in_minutes:
        An integer representing the idle timeout of the public IP address.

    :param tags:
        A dictionary of strings can be passed as tag metadata to the public IP address object.

    :param connection_auth:
        A dict with subscription and authentication parameters to be used in connecting to the
        Azure Resource Manager API.

    Example usage:

    .. code-block:: yaml

        Ensure public IP exists:
            azurearm_network.public_ip_address_present:
                - name: pub_ip1
                - resource_group: group1
                - dns_settings:
                    domain_name_label: decisionlab-ext-test-label
                - sku: basic
                - public_ip_allocation_method: static
                - public_ip_address_version: ipv4
                - idle_timeout_in_minutes: 4
                - tags:
                    contact_name: Elmer Fudd Gantry
                - connection_auth: {{ profile }}
                - require:
                  - azurearm_resource: Ensure resource group exists

    """
    ret = {"name": name, "result": False, "comment": "", "changes": {}}

    if not isinstance(connection_auth, dict):
        ret[
            "comment"
        ] = "Connection information must be specified via connection_auth dictionary!"
        return ret

    if sku:
        sku = {"name": sku.capitalize()}

    pub_ip = __salt__["azurearm_network.public_ip_address_get"](
        name, resource_group, azurearm_log_level="info", **connection_auth
    )

    if "error" not in pub_ip:
        # tag changes
        tag_changes = __utils__["dictdiffer.deep_diff"](
            pub_ip.get("tags", {}), tags or {}
        )
        if tag_changes:
            ret["changes"]["tags"] = tag_changes

        # dns_settings changes
        if dns_settings:
            if not isinstance(dns_settings, dict):
                ret["comment"] = "DNS settings must be provided as a dictionary!"
                return ret

            for key in dns_settings:
                if dns_settings[key] != pub_ip.get("dns_settings", {}).get(key):
                    ret["changes"]["dns_settings"] = {
                        "old": pub_ip.get("dns_settings"),
                        "new": dns_settings,
                    }
                    break

        # sku changes
        if sku:
            sku_changes = __utils__["dictdiffer.deep_diff"](pub_ip.get("sku", {}), sku)
            if sku_changes:
                ret["changes"]["sku"] = sku_changes

        # public_ip_allocation_method changes
        if public_ip_allocation_method:
            if public_ip_allocation_method.capitalize() != pub_ip.get(
                "public_ip_allocation_method"
            ):
                ret["changes"]["public_ip_allocation_method"] = {
                    "old": pub_ip.get("public_ip_allocation_method"),
                    "new": public_ip_allocation_method,
                }

        # public_ip_address_version changes
        if public_ip_address_version:
            if (
                public_ip_address_version.lower()
                != pub_ip.get("public_ip_address_version", "").lower()
            ):
                ret["changes"]["public_ip_address_version"] = {
                    "old": pub_ip.get("public_ip_address_version"),
                    "new": public_ip_address_version,
                }

        # idle_timeout_in_minutes changes
        if idle_timeout_in_minutes and (
            int(idle_timeout_in_minutes) != pub_ip.get("idle_timeout_in_minutes")
        ):
            ret["changes"]["idle_timeout_in_minutes"] = {
                "old": pub_ip.get("idle_timeout_in_minutes"),
                "new": idle_timeout_in_minutes,
            }

        if not ret["changes"]:
            ret["result"] = True
            ret["comment"] = "Public IP address {0} is already present.".format(name)
            return ret

        if __opts__["test"]:
            ret["result"] = None
            ret["comment"] = "Public IP address {0} would be updated.".format(name)
            return ret

    else:
        ret["changes"] = {
            "old": {},
            "new": {
                "name": name,
                "tags": tags,
                "dns_settings": dns_settings,
                "sku": sku,
                "public_ip_allocation_method": public_ip_allocation_method,
                "public_ip_address_version": public_ip_address_version,
                "idle_timeout_in_minutes": idle_timeout_in_minutes,
            },
        }

    if __opts__["test"]:
        ret["comment"] = "Public IP address {0} would be created.".format(name)
        ret["result"] = None
        return ret

    pub_ip_kwargs = kwargs.copy()
    pub_ip_kwargs.update(connection_auth)

    pub_ip = __salt__["azurearm_network.public_ip_address_create_or_update"](
        name=name,
        resource_group=resource_group,
        sku=sku,
        tags=tags,
        dns_settings=dns_settings,
        public_ip_allocation_method=public_ip_allocation_method,
        public_ip_address_version=public_ip_address_version,
        idle_timeout_in_minutes=idle_timeout_in_minutes,
        **pub_ip_kwargs
    )

    if "error" not in pub_ip:
        ret["result"] = True
        ret["comment"] = "Public IP address {0} has been created.".format(name)
        return ret

    ret["comment"] = "Failed to create public IP address {0}! ({1})".format(
        name, pub_ip.get("error")
    )
    return ret


def public_ip_address_absent(name, resource_group, connection_auth=None):
    """
    .. versionadded:: 2019.2.0

    Ensure a public IP address does not exist in the resource group.

    :param name:
        Name of the public IP address.

    :param resource_group:
        The resource group assigned to the public IP address.

    :param connection_auth:
        A dict with subscription and authentication parameters to be used in connecting to the
        Azure Resource Manager API.
    """
    ret = {"name": name, "result": False, "comment": "", "changes": {}}

    if not isinstance(connection_auth, dict):
        ret[
            "comment"
        ] = "Connection information must be specified via connection_auth dictionary!"
        return ret

    pub_ip = __salt__["azurearm_network.public_ip_address_get"](
        name, resource_group, azurearm_log_level="info", **connection_auth
    )

    if "error" in pub_ip:
        ret["result"] = True
        ret["comment"] = "Public IP address {0} was not found.".format(name)
        return ret

    elif __opts__["test"]:
        ret["comment"] = "Public IP address {0} would be deleted.".format(name)
        ret["result"] = None
        ret["changes"] = {
            "old": pub_ip,
            "new": {},
        }
        return ret

    deleted = __salt__["azurearm_network.public_ip_address_delete"](
        name, resource_group, **connection_auth
    )

    if deleted:
        ret["result"] = True
        ret["comment"] = "Public IP address {0} has been deleted.".format(name)
        ret["changes"] = {"old": pub_ip, "new": {}}
        return ret

    ret["comment"] = "Failed to delete public IP address {0}!".format(name)
    return ret


def network_interface_present(
    name,
    ip_configurations,
    subnet,
    virtual_network,
    resource_group,
    tags=None,
    virtual_machine=None,
    network_security_group=None,
    dns_settings=None,
    mac_address=None,
    primary=None,
    enable_accelerated_networking=None,
    enable_ip_forwarding=None,
    connection_auth=None,
    **kwargs
):
    """
    .. versionadded:: 2019.2.0

    Ensure a network interface exists.

    :param name:
        Name of the network interface.

    :param ip_configurations:
        A list of dictionaries representing valid NetworkInterfaceIPConfiguration objects. The 'name' key is required at
        minimum. At least one IP Configuration must be present.

    :param subnet:
        Name of the existing subnet assigned to the network interface.

    :param virtual_network:
        Name of the existing virtual network containing the subnet.

    :param resource_group:
        The resource group assigned to the virtual network.

    :param tags:
        A dictionary of strings can be passed as tag metadata to the network interface object.

    :param network_security_group:
        The name of the existing network security group to assign to the network interface.

    :param virtual_machine:
        The name of the existing virtual machine to assign to the network interface.

    :param dns_settings:
        An optional dictionary representing a valid NetworkInterfaceDnsSettings object. Valid parameters are:

        - ``dns_servers``: List of DNS server IP addresses. Use 'AzureProvidedDNS' to switch to Azure provided DNS
          resolution. 'AzureProvidedDNS' value cannot be combined with other IPs, it must be the only value in
          dns_servers collection.
        - ``internal_dns_name_label``: Relative DNS name for this NIC used for internal communications between VMs in
          the same virtual network.
        - ``internal_fqdn``: Fully qualified DNS name supporting internal communications between VMs in the same virtual
          network.
        - ``internal_domain_name_suffix``: Even if internal_dns_name_label is not specified, a DNS entry is created for
          the primary NIC of the VM. This DNS name can be constructed by concatenating the VM name with the value of
          internal_domain_name_suffix.

    :param mac_address:
        Optional string containing the MAC address of the network interface.

    :param primary:
        Optional boolean allowing the interface to be set as the primary network interface on a virtual machine
        with multiple interfaces attached.

    :param enable_accelerated_networking:
        Optional boolean indicating whether accelerated networking should be enabled for the interface.

    :param enable_ip_forwarding:
        Optional boolean indicating whether IP forwarding should be enabled for the interface.

    :param connection_auth:
        A dict with subscription and authentication parameters to be used in connecting to the
        Azure Resource Manager API.

    Example usage:

    .. code-block:: yaml

        Ensure network interface exists:
            azurearm_network.network_interface_present:
                - name: iface1
                - subnet: vnet1_sn1
                - virtual_network: vnet1
                - resource_group: group1
                - ip_configurations:
                  - name: iface1_ipc1
                    public_ip_address: pub_ip2
                - dns_settings:
                    internal_dns_name_label: decisionlab-int-test-label
                - primary: True
                - enable_accelerated_networking: True
                - enable_ip_forwarding: False
                - network_security_group: nsg1
                - connection_auth: {{ profile }}
                - require:
                  - azurearm_network: Ensure subnet exists
                  - azurearm_network: Ensure network security group exists
                  - azurearm_network: Ensure another public IP exists

    """
    ret = {"name": name, "result": False, "comment": "", "changes": {}}

    if not isinstance(connection_auth, dict):
        ret[
            "comment"
        ] = "Connection information must be specified via connection_auth dictionary!"
        return ret

    iface = __salt__["azurearm_network.network_interface_get"](
        name, resource_group, azurearm_log_level="info", **connection_auth
    )

    if "error" not in iface:
        # tag changes
        tag_changes = __utils__["dictdiffer.deep_diff"](
            iface.get("tags", {}), tags or {}
        )
        if tag_changes:
            ret["changes"]["tags"] = tag_changes

        # mac_address changes
        if mac_address and (mac_address != iface.get("mac_address")):
            ret["changes"]["mac_address"] = {
                "old": iface.get("mac_address"),
                "new": mac_address,
            }

        # primary changes
        if primary is not None:
            if primary != iface.get("primary", True):
                ret["changes"]["primary"] = {
                    "old": iface.get("primary"),
                    "new": primary,
                }

        # enable_accelerated_networking changes
        if enable_accelerated_networking is not None:
            if enable_accelerated_networking != iface.get(
                "enable_accelerated_networking"
            ):
                ret["changes"]["enable_accelerated_networking"] = {
                    "old": iface.get("enable_accelerated_networking"),
                    "new": enable_accelerated_networking,
                }

        # enable_ip_forwarding changes
        if enable_ip_forwarding is not None:
            if enable_ip_forwarding != iface.get("enable_ip_forwarding"):
                ret["changes"]["enable_ip_forwarding"] = {
                    "old": iface.get("enable_ip_forwarding"),
                    "new": enable_ip_forwarding,
                }

        # network_security_group changes
        nsg_name = None
        if iface.get("network_security_group"):
            nsg_name = iface["network_security_group"]["id"].split("/")[-1]

        if network_security_group and (network_security_group != nsg_name):
            ret["changes"]["network_security_group"] = {
                "old": nsg_name,
                "new": network_security_group,
            }

        # virtual_machine changes
        vm_name = None
        if iface.get("virtual_machine"):
            vm_name = iface["virtual_machine"]["id"].split("/")[-1]

        if virtual_machine and (virtual_machine != vm_name):
            ret["changes"]["virtual_machine"] = {"old": vm_name, "new": virtual_machine}

        # dns_settings changes
        if dns_settings:
            if not isinstance(dns_settings, dict):
                ret["comment"] = "DNS settings must be provided as a dictionary!"
                return ret

            for key in dns_settings:
                if (
                    dns_settings[key].lower()
                    != iface.get("dns_settings", {}).get(key, "").lower()
                ):
                    ret["changes"]["dns_settings"] = {
                        "old": iface.get("dns_settings"),
                        "new": dns_settings,
                    }
                    break

        # ip_configurations changes
        comp_ret = __utils__["azurearm.compare_list_of_dicts"](
            iface.get("ip_configurations", []),
            ip_configurations,
            ["public_ip_address", "subnet"],
        )

        if comp_ret.get("comment"):
            ret["comment"] = '"ip_configurations" {0}'.format(comp_ret["comment"])
            return ret

        if comp_ret.get("changes"):
            ret["changes"]["ip_configurations"] = comp_ret["changes"]

        if not ret["changes"]:
            ret["result"] = True
            ret["comment"] = "Network interface {0} is already present.".format(name)
            return ret

        if __opts__["test"]:
            ret["result"] = None
            ret["comment"] = "Network interface {0} would be updated.".format(name)
            return ret

    else:
        ret["changes"] = {
            "old": {},
            "new": {
                "name": name,
                "ip_configurations": ip_configurations,
                "dns_settings": dns_settings,
                "network_security_group": network_security_group,
                "virtual_machine": virtual_machine,
                "enable_accelerated_networking": enable_accelerated_networking,
                "enable_ip_forwarding": enable_ip_forwarding,
                "mac_address": mac_address,
                "primary": primary,
                "tags": tags,
            },
        }

    if __opts__["test"]:
        ret["comment"] = "Network interface {0} would be created.".format(name)
        ret["result"] = None
        return ret

    iface_kwargs = kwargs.copy()
    iface_kwargs.update(connection_auth)

    iface = __salt__["azurearm_network.network_interface_create_or_update"](
        name=name,
        subnet=subnet,
        virtual_network=virtual_network,
        resource_group=resource_group,
        ip_configurations=ip_configurations,
        dns_settings=dns_settings,
        enable_accelerated_networking=enable_accelerated_networking,
        enable_ip_forwarding=enable_ip_forwarding,
        mac_address=mac_address,
        primary=primary,
        network_security_group=network_security_group,
        virtual_machine=virtual_machine,
        tags=tags,
        **iface_kwargs
    )

    if "error" not in iface:
        ret["result"] = True
        ret["comment"] = "Network interface {0} has been created.".format(name)
        return ret

    ret["comment"] = "Failed to create network interface {0}! ({1})".format(
        name, iface.get("error")
    )
    return ret


def network_interface_absent(name, resource_group, connection_auth=None):
    """
    .. versionadded:: 2019.2.0

    Ensure a network interface does not exist in the resource group.

    :param name:
        Name of the network interface.

    :param resource_group:
        The resource group assigned to the network interface.

    :param connection_auth:
        A dict with subscription and authentication parameters to be used in connecting to the
        Azure Resource Manager API.
    """
    ret = {"name": name, "result": False, "comment": "", "changes": {}}

    if not isinstance(connection_auth, dict):
        ret[
            "comment"
        ] = "Connection information must be specified via connection_auth dictionary!"
        return ret

    iface = __salt__["azurearm_network.network_interface_get"](
        name, resource_group, azurearm_log_level="info", **connection_auth
    )

    if "error" in iface:
        ret["result"] = True
        ret["comment"] = "Network interface {0} was not found.".format(name)
        return ret

    elif __opts__["test"]:
        ret["comment"] = "Network interface {0} would be deleted.".format(name)
        ret["result"] = None
        ret["changes"] = {
            "old": iface,
            "new": {},
        }
        return ret

    deleted = __salt__["azurearm_network.network_interface_delete"](
        name, resource_group, **connection_auth
    )

    if deleted:
        ret["result"] = True
        ret["comment"] = "Network interface {0} has been deleted.".format(name)
        ret["changes"] = {"old": iface, "new": {}}
        return ret

    ret["comment"] = "Failed to delete network interface {0}!)".format(name)
    return ret


def route_table_present(
    name,
    resource_group,
    tags=None,
    routes=None,
    disable_bgp_route_propagation=None,
    connection_auth=None,
    **kwargs
):
    """
    .. versionadded:: 2019.2.0

    Ensure a route table exists.

    :param name:
        Name of the route table.

    :param resource_group:
        The resource group assigned to the route table.

    :param routes:
        An optional list of dictionaries representing valid Route objects contained within a route table. See the
        documentation for the route_present state or route_create_or_update execution module for more information on
        required and optional parameters for routes. The routes are only managed if this parameter is present. When this
        parameter is absent, implemented routes will not be removed, and will merely become unmanaged.

    :param disable_bgp_route_propagation:
        An optional boolean parameter setting whether to disable the routes learned by BGP on the route table.

    :param tags:
        A dictionary of strings can be passed as tag metadata to the route table object.

    :param connection_auth:
        A dict with subscription and authentication parameters to be used in connecting to the
        Azure Resource Manager API.

    Example usage:

    .. code-block:: yaml

        Ensure route table exists:
            azurearm_network.route_table_present:
                - name: rt1
                - resource_group: group1
                - routes:
                  - name: rt1_route1
                    address_prefix: '0.0.0.0/0'
                    next_hop_type: internet
                  - name: rt1_route2
                    address_prefix: '192.168.0.0/16'
                    next_hop_type: vnetlocal
                - tags:
                    contact_name: Elmer Fudd Gantry
                - connection_auth: {{ profile }}
                - require:
                  - azurearm_resource: Ensure resource group exists

    """
    ret = {"name": name, "result": False, "comment": "", "changes": {}}

    if not isinstance(connection_auth, dict):
        ret[
            "comment"
        ] = "Connection information must be specified via connection_auth dictionary!"
        return ret

    rt_tbl = __salt__["azurearm_network.route_table_get"](
        name, resource_group, azurearm_log_level="info", **connection_auth
    )

    if "error" not in rt_tbl:
        # tag changes
        tag_changes = __utils__["dictdiffer.deep_diff"](
            rt_tbl.get("tags", {}), tags or {}
        )
        if tag_changes:
            ret["changes"]["tags"] = tag_changes

        # disable_bgp_route_propagation changes
        # pylint: disable=line-too-long
        if disable_bgp_route_propagation and (
            disable_bgp_route_propagation != rt_tbl.get("disable_bgp_route_propagation")
        ):
            ret["changes"]["disable_bgp_route_propagation"] = {
                "old": rt_tbl.get("disable_bgp_route_propagation"),
                "new": disable_bgp_route_propagation,
            }

        # routes changes
        if routes:
            comp_ret = __utils__["azurearm.compare_list_of_dicts"](
                rt_tbl.get("routes", []), routes
            )

            if comp_ret.get("comment"):
                ret["comment"] = '"routes" {0}'.format(comp_ret["comment"])
                return ret

            if comp_ret.get("changes"):
                ret["changes"]["routes"] = comp_ret["changes"]

        if not ret["changes"]:
            ret["result"] = True
            ret["comment"] = "Route table {0} is already present.".format(name)
            return ret

        if __opts__["test"]:
            ret["result"] = None
            ret["comment"] = "Route table {0} would be updated.".format(name)
            return ret

    else:
        ret["changes"] = {
            "old": {},
            "new": {
                "name": name,
                "tags": tags,
                "routes": routes,
                "disable_bgp_route_propagation": disable_bgp_route_propagation,
            },
        }

    if __opts__["test"]:
        ret["comment"] = "Route table {0} would be created.".format(name)
        ret["result"] = None
        return ret

    rt_tbl_kwargs = kwargs.copy()
    rt_tbl_kwargs.update(connection_auth)

    rt_tbl = __salt__["azurearm_network.route_table_create_or_update"](
        name=name,
        resource_group=resource_group,
        disable_bgp_route_propagation=disable_bgp_route_propagation,
        routes=routes,
        tags=tags,
        **rt_tbl_kwargs
    )

    if "error" not in rt_tbl:
        ret["result"] = True
        ret["comment"] = "Route table {0} has been created.".format(name)
        return ret

    ret["comment"] = "Failed to create route table {0}! ({1})".format(
        name, rt_tbl.get("error")
    )
    return ret


def route_table_absent(name, resource_group, connection_auth=None):
    """
    .. versionadded:: 2019.2.0

    Ensure a route table does not exist in the resource group.

    :param name:
        Name of the route table.

    :param resource_group:
        The resource group assigned to the route table.

    :param connection_auth:
        A dict with subscription and authentication parameters to be used in connecting to the
        Azure Resource Manager API.
    """
    ret = {"name": name, "result": False, "comment": "", "changes": {}}

    if not isinstance(connection_auth, dict):
        ret[
            "comment"
        ] = "Connection information must be specified via connection_auth dictionary!"
        return ret

    rt_tbl = __salt__["azurearm_network.route_table_get"](
        name, resource_group, azurearm_log_level="info", **connection_auth
    )

    if "error" in rt_tbl:
        ret["result"] = True
        ret["comment"] = "Route table {0} was not found.".format(name)
        return ret

    elif __opts__["test"]:
        ret["comment"] = "Route table {0} would be deleted.".format(name)
        ret["result"] = None
        ret["changes"] = {
            "old": rt_tbl,
            "new": {},
        }
        return ret

    deleted = __salt__["azurearm_network.route_table_delete"](
        name, resource_group, **connection_auth
    )

    if deleted:
        ret["result"] = True
        ret["comment"] = "Route table {0} has been deleted.".format(name)
        ret["changes"] = {"old": rt_tbl, "new": {}}
        return ret

    ret["comment"] = "Failed to delete route table {0}!".format(name)
    return ret


def route_present(
    name,
    address_prefix,
    next_hop_type,
    route_table,
    resource_group,
    next_hop_ip_address=None,
    connection_auth=None,
    **kwargs
):
    """
    .. versionadded:: 2019.2.0

    Ensure a route exists within a route table.

    :param name:
        Name of the route.

    :param address_prefix:
        The destination CIDR to which the route applies.

    :param next_hop_type:
        The type of Azure hop the packet should be sent to. Possible values are: 'VirtualNetworkGateway', 'VnetLocal',
        'Internet', 'VirtualAppliance', and 'None'.

    :param next_hop_ip_address:
        The IP address packets should be forwarded to. Next hop values are only allowed in routes where the next hop
        type is 'VirtualAppliance'.

    :param route_table:
        The name of the existing route table which will contain the route.

    :param resource_group:
        The resource group assigned to the route table.

    :param connection_auth:
        A dict with subscription and authentication parameters to be used in connecting to the
        Azure Resource Manager API.

    Example usage:

    .. code-block:: yaml

        Ensure route exists:
            azurearm_network.route_present:
                - name: rt1_route2
                - route_table: rt1
                - resource_group: group1
                - address_prefix: '192.168.0.0/16'
                - next_hop_type: vnetlocal
                - connection_auth: {{ profile }}
                - require:
                  - azurearm_network: Ensure route table exists

    """
    ret = {"name": name, "result": False, "comment": "", "changes": {}}

    if not isinstance(connection_auth, dict):
        ret[
            "comment"
        ] = "Connection information must be specified via connection_auth dictionary!"
        return ret

    route = __salt__["azurearm_network.route_get"](
        name, route_table, resource_group, azurearm_log_level="info", **connection_auth
    )

    if "error" not in route:
        if address_prefix != route.get("address_prefix"):
            ret["changes"]["address_prefix"] = {
                "old": route.get("address_prefix"),
                "new": address_prefix,
            }

        if next_hop_type.lower() != route.get("next_hop_type", "").lower():
            ret["changes"]["next_hop_type"] = {
                "old": route.get("next_hop_type"),
                "new": next_hop_type,
            }

        if next_hop_type.lower() == "virtualappliance" and next_hop_ip_address != route.get(
            "next_hop_ip_address"
        ):
            ret["changes"]["next_hop_ip_address"] = {
                "old": route.get("next_hop_ip_address"),
                "new": next_hop_ip_address,
            }

        if not ret["changes"]:
            ret["result"] = True
            ret["comment"] = "Route {0} is already present.".format(name)
            return ret

        if __opts__["test"]:
            ret["result"] = None
            ret["comment"] = "Route {0} would be updated.".format(name)
            return ret

    else:
        ret["changes"] = {
            "old": {},
            "new": {
                "name": name,
                "address_prefix": address_prefix,
                "next_hop_type": next_hop_type,
                "next_hop_ip_address": next_hop_ip_address,
            },
        }

    if __opts__["test"]:
        ret["comment"] = "Route {0} would be created.".format(name)
        ret["result"] = None
        return ret

    route_kwargs = kwargs.copy()
    route_kwargs.update(connection_auth)

    route = __salt__["azurearm_network.route_create_or_update"](
        name=name,
        route_table=route_table,
        resource_group=resource_group,
        address_prefix=address_prefix,
        next_hop_type=next_hop_type,
        next_hop_ip_address=next_hop_ip_address,
        **route_kwargs
    )

    if "error" not in route:
        ret["result"] = True
        ret["comment"] = "Route {0} has been created.".format(name)
        return ret

    ret["comment"] = "Failed to create route {0}! ({1})".format(
        name, route.get("error")
    )
    return ret


def route_absent(name, route_table, resource_group, connection_auth=None):
    """
    .. versionadded:: 2019.2.0

    Ensure a route table does not exist in the resource group.

    :param name:
        Name of the route table.

    :param route_table:
        The name of the existing route table containing the route.

    :param resource_group:
        The resource group assigned to the route table.

    :param connection_auth:
        A dict with subscription and authentication parameters to be used in connecting to the
        Azure Resource Manager API.
    """
    ret = {"name": name, "result": False, "comment": "", "changes": {}}

    if not isinstance(connection_auth, dict):
        ret[
            "comment"
        ] = "Connection information must be specified via connection_auth dictionary!"
        return ret

    route = __salt__["azurearm_network.route_get"](
        name, route_table, resource_group, azurearm_log_level="info", **connection_auth
    )

    if "error" in route:
        ret["result"] = True
        ret["comment"] = "Route {0} was not found.".format(name)
        return ret

    elif __opts__["test"]:
        ret["comment"] = "Route {0} would be deleted.".format(name)
        ret["result"] = None
        ret["changes"] = {
            "old": route,
            "new": {},
        }
        return ret

    deleted = __salt__["azurearm_network.route_delete"](
        name, route_table, resource_group, **connection_auth
    )

    if deleted:
        ret["result"] = True
        ret["comment"] = "Route {0} has been deleted.".format(name)
        ret["changes"] = {"old": route, "new": {}}
        return ret

    ret["comment"] = "Failed to delete route {0}!".format(name)
    return ret<|MERGE_RESOLUTION|>--- conflicted
+++ resolved
@@ -106,19 +106,10 @@
 def __virtual__():
     """
     Only make this state available if the azurearm_network module is available.
-<<<<<<< HEAD
-    '''
-    if 'azurearm_network.check_ip_address_availability' in __salt__:
+    """
+    if "azurearm_network.check_ip_address_availability" in __salt__:
         return __virtualname__
-    return (False, 'azurearm_network module could not be loaded')
-=======
-    """
-    return (
-        __virtualname__
-        if "azurearm_network.check_ip_address_availability" in __salt__
-        else False
-    )
->>>>>>> a670b4ae
+    return (False, "azurearm_network module could not be loaded")
 
 
 def virtual_network_present(
