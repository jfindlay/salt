--- conflicted
+++ resolved
@@ -19,15 +19,10 @@
 def __virtual__():
     """
     Only load if the splunk_search module is available in __salt__
-<<<<<<< HEAD
-    '''
-    if 'splunk_search.get' in __salt__:
-        return 'splunk_search'
-    return (False, 'splunk module could not be loaded')
-=======
     """
-    return "splunk_search" if "splunk_search.get" in __salt__ else False
->>>>>>> a670b4ae
+    if "splunk_search.get" in __salt__:
+        return "splunk_search"
+    return (False, "splunk module could not be loaded")
 
 
 def present(name, profile="splunk", **kwargs):
