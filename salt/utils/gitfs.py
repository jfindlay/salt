--- conflicted
+++ resolved
@@ -2920,11 +2920,7 @@
                 for repo in self.remotes:
                     fp_.write(
                         salt.utils.stringutils.to_str(
-<<<<<<< HEAD
-                            f"{repo.cachedir_basename} = {repo.id}\n"
-=======
-                            "{} = {}\n".format(repo.get_cache_basehash(), repo.id)
->>>>>>> 5d86ead7
+                            f"{repo.get_cache_basehash()} = {repo.id}\n"
                         )
                     )
         except OSError:
