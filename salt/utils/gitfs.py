# -*- coding: utf-8 -*-
"""
Classes which provide the shared base for GitFS, git_pillar, and winrepo
"""

# Import python libs
from __future__ import absolute_import, print_function, unicode_literals

import contextlib
import copy
import errno
import fnmatch
import glob
import hashlib
import logging
import os
import shlex
import shutil
import stat
import subprocess
import sys
import time
import weakref
from datetime import datetime

import salt.ext.tornado.ioloop
import salt.fileserver

# Import salt libs
import salt.utils.configparser
import salt.utils.data
import salt.utils.files
import salt.utils.gzip_util
import salt.utils.hashutils
import salt.utils.itertools
import salt.utils.path
import salt.utils.platform
import salt.utils.stringutils
import salt.utils.url
import salt.utils.user
import salt.utils.versions
from salt.config import DEFAULT_MASTER_OPTS as _DEFAULT_MASTER_OPTS
from salt.exceptions import FileserverConfigError, GitLockError, get_error_message

# Import third party libs
from salt.ext import six
from salt.utils.event import tagify
from salt.utils.odict import OrderedDict
from salt.utils.process import os_is_running as pid_exists
from salt.utils.versions import LooseVersion as _LooseVersion

VALID_REF_TYPES = _DEFAULT_MASTER_OPTS["gitfs_ref_types"]

# Optional per-remote params that can only be used on a per-remote basis, and
# thus do not have defaults in salt/config.py.
PER_REMOTE_ONLY = ("name",)
# Params which are global only and cannot be overridden for a single remote.
GLOBAL_ONLY = ()

SYMLINK_RECURSE_DEPTH = 100

# Auth support (auth params can be global or per-remote, too)
AUTH_PROVIDERS = ("pygit2",)
AUTH_PARAMS = ("user", "password", "pubkey", "privkey", "passphrase", "insecure_auth")

# GitFS only: params which can be overridden for a single saltenv. Aside from
# 'ref', this must be a subset of the per-remote params passed to the
# constructor for the GitProvider subclasses.
PER_SALTENV_PARAMS = ("mountpoint", "root", "ref")

_RECOMMEND_GITPYTHON = (
    "GitPython is installed, you may wish to set %s_provider to "
    "'gitpython' to use GitPython for %s support."
)

_RECOMMEND_PYGIT2 = (
    "pygit2 is installed, you may wish to set %s_provider to "
    "'pygit2' to use pygit2 for for %s support."
)

_INVALID_REPO = (
    "Cache path %s (corresponding remote: %s) exists but is not a valid "
    "git repository. You will need to manually delete this directory on the "
    "master to continue to use this %s remote."
)

log = logging.getLogger(__name__)

# pylint: disable=import-error
try:
    import git
    import gitdb

    GITPYTHON_VERSION = _LooseVersion(git.__version__)
except Exception:  # pylint: disable=broad-except
    GITPYTHON_VERSION = None

try:
    # Squelch warning on cent7 due to them upgrading cffi
    import warnings

    with warnings.catch_warnings():
        warnings.simplefilter("ignore")
        import pygit2
    PYGIT2_VERSION = _LooseVersion(pygit2.__version__)
    LIBGIT2_VERSION = _LooseVersion(pygit2.LIBGIT2_VERSION)

    # Work around upstream bug where bytestrings were being decoded using the
    # default encoding (which is usually ascii on Python 2). This was fixed
    # on 2 Feb 2018, so releases prior to 0.26.3 will need a workaround.
    if PYGIT2_VERSION <= _LooseVersion("0.26.3"):
        try:
            import pygit2.ffi
            import pygit2.remote
        except ImportError:
            # If we couldn't import these, then we're using an old enough
            # version where ffi isn't in use and this workaround would be
            # useless.
            pass
        else:

            def __maybe_string(ptr):
                if not ptr:
                    return None
                return pygit2.ffi.string(ptr).decode("utf-8")

            pygit2.remote.maybe_string = __maybe_string

    # Older pygit2 releases did not raise a specific exception class, this
    # try/except makes Salt's exception catching work on any supported release.
    try:
        GitError = pygit2.errors.GitError
    except AttributeError:
        GitError = Exception
except Exception as exc:  # pylint: disable=broad-except
    # Exceptions other than ImportError can be raised in cases where there is a
    # problem with cffi (such as when python-cffi is upgraded and pygit2 tries
    # to rebuild itself against the newer cffi). Therefore, we simply will
    # catch a generic exception, and log the exception if it is anything other
    # than an ImportError.
    PYGIT2_VERSION = None
    LIBGIT2_VERSION = None
    if not isinstance(exc, ImportError):
        log.exception("Failed to import pygit2")

# pylint: enable=import-error

# Minimum versions for backend providers
GITPYTHON_MINVER = _LooseVersion("0.3")
PYGIT2_MINVER = _LooseVersion("0.20.3")
LIBGIT2_MINVER = _LooseVersion("0.20.0")


def enforce_types(key, val):
    """
    Force params to be strings unless they should remain a different type
    """
    non_string_params = {
        "ssl_verify": bool,
        "insecure_auth": bool,
        "disable_saltenv_mapping": bool,
        "saltenv_whitelist": "stringlist",
        "saltenv_blacklist": "stringlist",
        "refspecs": "stringlist",
        "ref_types": "stringlist",
        "update_interval": int,
    }

    def _find_global(key):
        for item in non_string_params:
            try:
                if key.endswith("_" + item):
                    ret = item
                    break
            except TypeError:
                if key.endswith("_" + six.text_type(item)):
                    ret = item
                    break
        else:
            ret = None
        return ret

    if key not in non_string_params:
        key = _find_global(key)
        if key is None:
            return six.text_type(val)

    expected = non_string_params[key]
    if expected == "stringlist":
        if not isinstance(val, (six.string_types, list)):
            val = six.text_type(val)
        if isinstance(val, six.string_types):
            return [x.strip() for x in val.split(",")]
        return [six.text_type(x) for x in val]
    else:
        try:
            return expected(val)
        except Exception as exc:  # pylint: disable=broad-except
            log.error(
                "Failed to enforce type for key=%s with val=%s, falling back "
                "to a string",
                key,
                val,
            )
            return six.text_type(val)


def failhard(role):
    """
    Fatal configuration issue, raise an exception
    """
    raise FileserverConfigError("Failed to load {0}".format(role))


class GitProvider(object):
    """
    Base class for gitfs/git_pillar provider classes. Should never be used
    directly.

    self.provider should be set in the sub-class' __init__ function before
    invoking the parent class' __init__.
    """

    def __init__(
        self,
        opts,
        remote,
        per_remote_defaults,
        per_remote_only,
        override_params,
        cache_root,
        role="gitfs",
    ):
        self.opts = opts
        self.role = role
        self.global_saltenv = salt.utils.data.repack_dictlist(
            self.opts.get("{0}_saltenv".format(self.role), []),
            strict=True,
            recurse=True,
            key_cb=six.text_type,
            val_cb=lambda x, y: six.text_type(y),
        )
        self.conf = copy.deepcopy(per_remote_defaults)

        # Remove the 'salt://' from the beginning of any globally-defined
        # per-saltenv mountpoints
        for saltenv, saltenv_conf in six.iteritems(self.global_saltenv):
            if "mountpoint" in saltenv_conf:
                self.global_saltenv[saltenv]["mountpoint"] = salt.utils.url.strip_proto(
                    self.global_saltenv[saltenv]["mountpoint"]
                )

        per_remote_collisions = [x for x in override_params if x in per_remote_only]
        if per_remote_collisions:
            log.critical(
                "The following parameter names are restricted to per-remote "
                "use only: %s. This is a bug, please report it.",
                ", ".join(per_remote_collisions),
            )

        try:
            valid_per_remote_params = override_params + per_remote_only
        except TypeError:
            valid_per_remote_params = list(override_params) + list(per_remote_only)

        if isinstance(remote, dict):
            self.id = next(iter(remote))
            self.get_url()

            per_remote_conf = salt.utils.data.repack_dictlist(
                remote[self.id],
                strict=True,
                recurse=True,
                key_cb=six.text_type,
                val_cb=enforce_types,
            )

            if not per_remote_conf:
                log.critical(
                    "Invalid per-remote configuration for %s remote '%s'. "
                    "If no per-remote parameters are being specified, there "
                    "may be a trailing colon after the URL, which should be "
                    "removed. Check the master configuration file.",
                    self.role,
                    self.id,
                )
                failhard(self.role)

            per_remote_errors = False
            for param in (
                x for x in per_remote_conf if x not in valid_per_remote_params
            ):
                per_remote_errors = True
                if param in AUTH_PARAMS and self.provider not in AUTH_PROVIDERS:
                    msg = (
                        "{0} authentication parameter '{1}' (from remote "
                        "'{2}') is only supported by the following "
                        "provider(s): {3}. Current {0}_provider is '{4}'.".format(
                            self.role,
                            param,
                            self.id,
                            ", ".join(AUTH_PROVIDERS),
                            self.provider,
                        )
                    )
                    if self.role == "gitfs":
                        msg += (
                            "See the GitFS Walkthrough in the Salt "
                            "documentation for further information."
                        )
                    log.critical(msg)
                else:
                    msg = (
                        "Invalid {0} configuration parameter '{1}' in "
                        "remote '{2}'. Valid parameters are: {3}.".format(
                            self.role,
                            param,
                            self.id,
                            ", ".join(valid_per_remote_params),
                        )
                    )
                    if self.role == "gitfs":
                        msg += (
                            " See the GitFS Walkthrough in the Salt "
                            "documentation for further information."
                        )
                    log.critical(msg)

            if per_remote_errors:
                failhard(self.role)

            self.conf.update(per_remote_conf)
        else:
            self.id = remote
            self.get_url()

        # Winrepo doesn't support the 'root' option, but it still must be part
        # of the GitProvider object because other code depends on it. Add it as
        # an empty string.
        if "root" not in self.conf:
            self.conf["root"] = ""

        if self.role == "winrepo" and "name" not in self.conf:
            # Ensure that winrepo has the 'name' parameter set if it wasn't
            # provided. Default to the last part of the URL, minus the .git if
            # it is present.
            self.conf["name"] = self.url.rsplit("/", 1)[-1]
            # Remove trailing .git from name
            if self.conf["name"].lower().endswith(".git"):
                self.conf["name"] = self.conf["name"][:-4]

        if "mountpoint" in self.conf:
            # Remove the 'salt://' from the beginning of the mountpoint, as
            # well as any additional leading/trailing slashes
            self.conf["mountpoint"] = salt.utils.url.strip_proto(
                self.conf["mountpoint"]
            ).strip("/")
        else:
            # For providers which do not use a mountpoint, assume the
            # filesystem is mounted at the root of the fileserver.
            self.conf["mountpoint"] = ""

        if "saltenv" not in self.conf:
            self.conf["saltenv"] = {}
        else:
            for saltenv, saltenv_conf in six.iteritems(self.conf["saltenv"]):
                if "mountpoint" in saltenv_conf:
                    saltenv_ptr = self.conf["saltenv"][saltenv]
                    saltenv_ptr["mountpoint"] = salt.utils.url.strip_proto(
                        saltenv_ptr["mountpoint"]
                    )

        for key, val in six.iteritems(self.conf):
            if key not in PER_SALTENV_PARAMS and not hasattr(self, key):
                setattr(self, key, val)

        for key in PER_SALTENV_PARAMS:
            if key != "ref":
                setattr(self, "_" + key, self.conf[key])
            self.add_conf_overlay(key)

        if not hasattr(self, "refspecs"):
            # This was not specified as a per-remote overrideable parameter
            # when instantiating an instance of a GitBase subclass. Make sure
            # that we set this attribute so we at least have a sane default and
            # are able to fetch.
            key = "{0}_refspecs".format(self.role)
            try:
                default_refspecs = _DEFAULT_MASTER_OPTS[key]
            except KeyError:
                log.critical(
                    "The '%s' option has no default value in "
                    "salt/config/__init__.py.",
                    key,
                )
                failhard(self.role)

            setattr(self, "refspecs", default_refspecs)
            log.debug(
                "The 'refspecs' option was not explicitly defined as a "
                "configurable parameter. Falling back to %s for %s remote "
                "'%s'.",
                default_refspecs,
                self.role,
                self.id,
            )

        # Discard the conf dictionary since we have set all of the config
        # params as attributes
        delattr(self, "conf")

        # Normalize components of the ref_types configuration and check for
        # invalid configuration.
        if hasattr(self, "ref_types"):
            self.ref_types = [x.lower() for x in self.ref_types]
            invalid_ref_types = [x for x in self.ref_types if x not in VALID_REF_TYPES]
            if invalid_ref_types:
                log.critical(
                    "The following ref_types for %s remote '%s' are "
                    "invalid: %s. The supported values are: %s",
                    self.role,
                    self.id,
                    ", ".join(invalid_ref_types),
                    ", ".join(VALID_REF_TYPES),
                )
                failhard(self.role)

        if not isinstance(self.url, six.string_types):
            log.critical(
                "Invalid %s remote '%s'. Remotes must be strings, you "
                "may need to enclose the URL in quotes",
                self.role,
                self.id,
            )
            failhard(self.role)

        hash_type = getattr(hashlib, self.opts.get("hash_type", "md5"))
        if six.PY3:
            # We loaded this data from yaml configuration files, so, its safe
            # to use UTF-8
            self.hash = hash_type(self.id.encode("utf-8")).hexdigest()
        else:
            self.hash = hash_type(self.id).hexdigest()
        self.cachedir_basename = getattr(self, "name", self.hash)
        self.cachedir = salt.utils.path.join(cache_root, self.cachedir_basename)
        self.linkdir = salt.utils.path.join(cache_root, "links", self.cachedir_basename)

        if not os.path.isdir(self.cachedir):
            os.makedirs(self.cachedir)

        try:
            self.new = self.init_remote()
        except Exception as exc:  # pylint: disable=broad-except
            msg = "Exception caught while initializing {0} remote '{1}': " "{2}".format(
                self.role, self.id, exc
            )
            if isinstance(self, GitPython):
                msg += " Perhaps git is not available."
            log.critical(msg, exc_info=True)
            failhard(self.role)

    def _get_envs_from_ref_paths(self, refs):
        """
        Return the names of remote refs (stripped of the remote name) and tags
        which are map to the branches and tags.
        """

        def _check_ref(env_set, rname):
            """
            Add the appropriate saltenv(s) to the set
            """
            if rname in self.saltenv_revmap:
                env_set.update(self.saltenv_revmap[rname])
            else:
                if rname == self.base:
                    env_set.add("base")
                elif not self.disable_saltenv_mapping:
                    env_set.add(rname)

        use_branches = "branch" in self.ref_types
        use_tags = "tag" in self.ref_types

        ret = set()
        if salt.utils.stringutils.is_hex(self.base):
            # gitfs_base or per-saltenv 'base' may point to a commit ID, which
            # would not show up in the refs. Make sure we include it.
            ret.add("base")
        for ref in salt.utils.data.decode(refs):
            if ref.startswith("refs/"):
                ref = ref[5:]
            rtype, rname = ref.split("/", 1)
            if rtype == "remotes" and use_branches:
                parted = rname.partition("/")
                rname = parted[2] if parted[2] else parted[0]
                _check_ref(ret, rname)
            elif rtype == "tags" and use_tags:
                _check_ref(ret, rname)

        return ret

    def _get_lock_file(self, lock_type="update"):
        return salt.utils.path.join(self.gitdir, lock_type + ".lk")

    @classmethod
    def add_conf_overlay(cls, name):
        """
        Programmatically determine config value based on the desired saltenv
        """

        def _getconf(self, tgt_env="base"):
            strip_sep = (
                lambda x: x.rstrip(os.sep) if name in ("root", "mountpoint") else x
            )
            if self.role != "gitfs":
                return strip_sep(getattr(self, "_" + name))
            # Get saltenv-specific configuration
            saltenv_conf = self.saltenv.get(tgt_env, {})
            if name == "ref":

                def _get_per_saltenv(tgt_env):
                    if name in saltenv_conf:
                        return saltenv_conf[name]
                    elif (
                        tgt_env in self.global_saltenv
                        and name in self.global_saltenv[tgt_env]
                    ):
                        return self.global_saltenv[tgt_env][name]
                    else:
                        return None

                # Return the all_saltenvs branch/tag if it is configured
                per_saltenv_ref = _get_per_saltenv(tgt_env)
                try:
                    all_saltenvs_ref = self.all_saltenvs
                    if per_saltenv_ref and all_saltenvs_ref != per_saltenv_ref:
                        log.debug(
                            "The per-saltenv configuration has mapped the "
                            "'%s' branch/tag to saltenv '%s' for %s "
                            "remote '%s', but this remote has "
                            "all_saltenvs set to '%s'. The per-saltenv "
                            "mapping will be ignored in favor of '%s'.",
                            per_saltenv_ref,
                            tgt_env,
                            self.role,
                            self.id,
                            all_saltenvs_ref,
                            all_saltenvs_ref,
                        )
                    return all_saltenvs_ref
                except AttributeError:
                    # all_saltenvs not configured for this remote
                    pass

                if tgt_env == "base":
                    return self.base
                elif self.disable_saltenv_mapping:
                    if per_saltenv_ref is None:
                        log.debug(
                            "saltenv mapping is diabled for %s remote '%s' "
                            "and saltenv '%s' is not explicitly mapped",
                            self.role,
                            self.id,
                            tgt_env,
                        )
                    return per_saltenv_ref
                else:
                    return per_saltenv_ref or tgt_env

            if name in saltenv_conf:
                return strip_sep(saltenv_conf[name])
            elif (
                tgt_env in self.global_saltenv and name in self.global_saltenv[tgt_env]
            ):
                return strip_sep(self.global_saltenv[tgt_env][name])
            else:
                return strip_sep(getattr(self, "_" + name))

        setattr(cls, name, _getconf)

    def check_root(self):
        """
        Check if the relative root path exists in the checked-out copy of the
        remote. Return the full path to that relative root if it does exist,
        otherwise return None.
        """
        # No need to pass an environment to self.root() here since per-saltenv
        # configuration is a gitfs-only feature and check_root() is not used
        # for gitfs.
        root_dir = salt.utils.path.join(self.cachedir, self.root()).rstrip(os.sep)
        if os.path.isdir(root_dir):
            return root_dir
        log.error(
            "Root path '%s' not present in %s remote '%s', " "skipping.",
            self.root(),
            self.role,
            self.id,
        )
        return None

    def clean_stale_refs(self):
        """
        Remove stale refs so that they are no longer seen as fileserver envs
        """
        cleaned = []
        cmd_str = "git remote prune origin"

        # Attempt to force all output to plain ascii english, which is what some parsing code
        # may expect.
        # According to stackoverflow (http://goo.gl/l74GC8), we are setting LANGUAGE as well
        # just to be sure.
        env = os.environ.copy()
        env[b"LANGUAGE"] = b"C"
        env[b"LC_ALL"] = b"C"

        cmd = subprocess.Popen(
            shlex.split(cmd_str),
            close_fds=not salt.utils.platform.is_windows(),
            cwd=os.path.dirname(self.gitdir),
            env=env,
            stdout=subprocess.PIPE,
            stderr=subprocess.STDOUT,
        )
        output = cmd.communicate()[0]
        if six.PY3:
            output = output.decode(__salt_system_encoding__)
        if cmd.returncode != 0:
            log.warning(
                "Failed to prune stale branches for %s remote '%s'. "
                "Output from '%s' follows:\n%s",
                self.role,
                self.id,
                cmd_str,
                output,
            )
        else:
            marker = " * [pruned] "
            for line in salt.utils.itertools.split(output, "\n"):
                if line.startswith(marker):
                    cleaned.append(line[len(marker) :].strip())
            if cleaned:
                log.debug(
                    "%s pruned the following stale refs: %s",
                    self.role,
                    ", ".join(cleaned),
                )
        return cleaned

    def clear_lock(self, lock_type="update"):
        """
        Clear update.lk
        """
        lock_file = self._get_lock_file(lock_type=lock_type)

        def _add_error(errlist, exc):
            msg = "Unable to remove update lock for {0} ({1}): {2} ".format(
                self.url, lock_file, exc
            )
            log.debug(msg)
            errlist.append(msg)

        success = []
        failed = []

        try:
            os.remove(lock_file)
        except OSError as exc:
            if exc.errno == errno.ENOENT:
                # No lock file present
                pass
            elif exc.errno == errno.EISDIR:
                # Somehow this path is a directory. Should never happen
                # unless some wiseguy manually creates a directory at this
                # path, but just in case, handle it.
                try:
                    shutil.rmtree(lock_file)
                except OSError as exc:
                    _add_error(failed, exc)
            else:
                _add_error(failed, exc)
        else:
            msg = "Removed {0} lock for {1} remote '{2}'".format(
                lock_type, self.role, self.id
            )
            log.debug(msg)
            success.append(msg)
        return success, failed

    def enforce_git_config(self):
        """
        For the config options which need to be maintained in the git config,
        ensure that the git config file is configured as desired.
        """
        git_config = os.path.join(self.gitdir, "config")
        conf = salt.utils.configparser.GitConfigParser()
        if not conf.read(git_config):
            log.error("Failed to read from git config file %s", git_config)
        else:
            # We are currently enforcing the following git config items:
            # 1. Fetch URL
            # 2. refspecs used in fetch
            # 3. http.sslVerify
            conf_changed = False
            remote_section = 'remote "origin"'

            # 1. URL
            try:
                url = conf.get(remote_section, "url")
            except salt.utils.configparser.NoSectionError:
                # First time we've init'ed this repo, we need to add the
                # section for the remote to the git config
                conf.add_section(remote_section)
                conf_changed = True
                url = None
            log.debug(
                "Current fetch URL for %s remote '%s': %s (desired: %s)",
                self.role,
                self.id,
                url,
                self.url,
            )
            if url != self.url:
                conf.set(remote_section, "url", self.url)
                log.debug(
                    "Fetch URL for %s remote '%s' set to %s",
                    self.role,
                    self.id,
                    self.url,
                )
                conf_changed = True

            # 2. refspecs
            try:
                refspecs = sorted(conf.get(remote_section, "fetch", as_list=True))
            except salt.utils.configparser.NoOptionError:
                # No 'fetch' option present in the remote section. Should never
                # happen, but if it does for some reason, don't let it cause a
                # traceback.
                refspecs = []
            desired_refspecs = sorted(self.refspecs)
            log.debug(
                "Current refspecs for %s remote '%s': %s (desired: %s)",
                self.role,
                self.id,
                refspecs,
                desired_refspecs,
            )
            if refspecs != desired_refspecs:
                conf.set_multivar(remote_section, "fetch", self.refspecs)
                log.debug(
                    "Refspecs for %s remote '%s' set to %s",
                    self.role,
                    self.id,
                    desired_refspecs,
                )
                conf_changed = True

            # 3. http.sslVerify
            try:
                ssl_verify = conf.get("http", "sslVerify")
            except salt.utils.configparser.NoSectionError:
                conf.add_section("http")
                ssl_verify = None
            except salt.utils.configparser.NoOptionError:
                ssl_verify = None
            desired_ssl_verify = six.text_type(self.ssl_verify).lower()
            log.debug(
                "Current http.sslVerify for %s remote '%s': %s (desired: %s)",
                self.role,
                self.id,
                ssl_verify,
                desired_ssl_verify,
            )
            if ssl_verify != desired_ssl_verify:
                conf.set("http", "sslVerify", desired_ssl_verify)
                log.debug(
                    "http.sslVerify for %s remote '%s' set to %s",
                    self.role,
                    self.id,
                    desired_ssl_verify,
                )
                conf_changed = True

            # Write changes, if necessary
            if conf_changed:
                with salt.utils.files.fopen(git_config, "w") as fp_:
                    conf.write(fp_)
                    log.debug(
                        "Config updates for %s remote '%s' written to %s",
                        self.role,
                        self.id,
                        git_config,
                    )

    def fetch(self):
        """
        Fetch the repo. If the local copy was updated, return True. If the
        local copy was already up-to-date, return False.

        This function requires that a _fetch() function be implemented in a
        sub-class.
        """
        try:
            with self.gen_lock(lock_type="update"):
                log.debug("Fetching %s remote '%s'", self.role, self.id)
                # Run provider-specific fetch code
                return self._fetch()
        except GitLockError as exc:
            if exc.errno == errno.EEXIST:
                log.warning(
                    "Update lock file is present for %s remote '%s', "
                    "skipping. If this warning persists, it is possible that "
                    "the update process was interrupted, but the lock could "
                    "also have been manually set. Removing %s or running "
                    "'salt-run cache.clear_git_lock %s type=update' will "
                    "allow updates to continue for this remote.",
                    self.role,
                    self.id,
                    self._get_lock_file(lock_type="update"),
                    self.role,
                )
            return False

    def _lock(self, lock_type="update", failhard=False):
        """
        Place a lock file if (and only if) it does not already exist.
        """
        try:
            fh_ = os.open(
                self._get_lock_file(lock_type), os.O_CREAT | os.O_EXCL | os.O_WRONLY
            )
            with os.fdopen(fh_, "wb"):
                # Write the lock file and close the filehandle
                os.write(
                    fh_, salt.utils.stringutils.to_bytes(six.text_type(os.getpid()))
                )
        except (OSError, IOError) as exc:
            if exc.errno == errno.EEXIST:
                with salt.utils.files.fopen(self._get_lock_file(lock_type), "r") as fd_:
                    try:
                        pid = int(
                            salt.utils.stringutils.to_unicode(fd_.readline()).rstrip()
                        )
                    except ValueError:
                        # Lock file is empty, set pid to 0 so it evaluates as
                        # False.
                        pid = 0
                global_lock_key = self.role + "_global_lock"
                lock_file = self._get_lock_file(lock_type=lock_type)
                if self.opts[global_lock_key]:
                    msg = (
                        "{0} is enabled and {1} lockfile {2} is present for "
                        "{3} remote '{4}'.".format(
                            global_lock_key, lock_type, lock_file, self.role, self.id,
                        )
                    )
                    if pid:
                        msg += " Process {0} obtained the lock".format(pid)
                        if not pid_exists(pid):
                            msg += (
                                " but this process is not running. The "
                                "update may have been interrupted. If "
                                "using multi-master with shared gitfs "
                                "cache, the lock may have been obtained "
                                "by another master."
                            )
                    log.warning(msg)
                    if failhard:
                        six.reraise(*sys.exc_info())
                    return
                elif pid and pid_exists(pid):
                    log.warning(
                        "Process %d has a %s %s lock (%s)",
                        pid,
                        self.role,
                        lock_type,
                        lock_file,
                    )
                    if failhard:
                        raise
                    return
                else:
                    if pid:
                        log.warning(
                            "Process %d has a %s %s lock (%s), but this "
                            "process is not running. Cleaning up lock file.",
                            pid,
                            self.role,
                            lock_type,
                            lock_file,
                        )
                    success, fail = self.clear_lock()
                    if success:
                        return self._lock(lock_type="update", failhard=failhard)
                    elif failhard:
                        raise
                    return
            else:
                msg = "Unable to set {0} lock for {1} ({2}): {3} ".format(
                    lock_type, self.id, self._get_lock_file(lock_type), exc
                )
                log.error(msg, exc_info=True)
                raise GitLockError(exc.errno, msg)
        msg = "Set {0} lock for {1} remote '{2}'".format(lock_type, self.role, self.id)
        log.debug(msg)
        return msg

    def lock(self):
        """
        Place an lock file and report on the success/failure. This is an
        interface to be used by the fileserver runner, so it is hard-coded to
        perform an update lock. We aren't using the gen_lock()
        contextmanager here because the lock is meant to stay and not be
        automatically removed.
        """
        success = []
        failed = []
        try:
            result = self._lock(lock_type="update")
        except GitLockError as exc:
            failed.append(exc.strerror)
        else:
            if result is not None:
                success.append(result)
        return success, failed

    @contextlib.contextmanager
    def gen_lock(self, lock_type="update", timeout=0, poll_interval=0.5):
        """
        Set and automatically clear a lock
        """
        if not isinstance(lock_type, six.string_types):
            raise GitLockError(
                errno.EINVAL, "Invalid lock_type '{0}'".format(lock_type)
            )

        # Make sure that we have a positive integer timeout, otherwise just set
        # it to zero.
        try:
            timeout = int(timeout)
        except ValueError:
            timeout = 0
        else:
            if timeout < 0:
                timeout = 0

        if (
            not isinstance(poll_interval, (six.integer_types, float))
            or poll_interval < 0
        ):
            poll_interval = 0.5

        if poll_interval > timeout:
            poll_interval = timeout

        lock_set = False
        try:
            time_start = time.time()
            while True:
                try:
                    self._lock(lock_type=lock_type, failhard=True)
                    lock_set = True
                    yield
                    # Break out of his loop once we've yielded the lock, to
                    # avoid continued attempts to iterate and establish lock
                    break
                except (OSError, IOError, GitLockError) as exc:
                    if not timeout or time.time() - time_start > timeout:
                        raise GitLockError(exc.errno, exc.strerror)
                    else:
                        log.debug(
                            "A %s lock is already present for %s remote "
                            "'%s', sleeping %f second(s)",
                            lock_type,
                            self.role,
                            self.id,
                            poll_interval,
                        )
                        time.sleep(poll_interval)
                        continue
        finally:
            if lock_set:
                self.clear_lock(lock_type=lock_type)

    def init_remote(self):
        """
        This function must be overridden in a sub-class
        """
        raise NotImplementedError()

    def checkout(self):
        """
        This function must be overridden in a sub-class
        """
        raise NotImplementedError()

    def dir_list(self, tgt_env):
        """
        This function must be overridden in a sub-class
        """
        raise NotImplementedError()

    def env_is_exposed(self, tgt_env):
        """
        Check if an environment is exposed by comparing it against a whitelist
        and blacklist.
        """
        return salt.utils.stringutils.check_whitelist_blacklist(
            tgt_env, whitelist=self.saltenv_whitelist, blacklist=self.saltenv_blacklist,
        )

    def _fetch(self):
        """
        Provider-specific code for fetching, must be implemented in a
        sub-class.
        """
        raise NotImplementedError()

    def envs(self):
        """
        This function must be overridden in a sub-class
        """
        raise NotImplementedError()

    def file_list(self, tgt_env):
        """
        This function must be overridden in a sub-class
        """
        raise NotImplementedError()

    def find_file(self, path, tgt_env):
        """
        This function must be overridden in a sub-class
        """
        raise NotImplementedError()

    def get_checkout_target(self):
        """
        Resolve dynamically-set branch
        """
        if self.role == "git_pillar" and self.branch == "__env__":
            try:
                return self.all_saltenvs
            except AttributeError:
                # all_saltenvs not configured for this remote
                pass
            target = self.opts.get("pillarenv") or self.opts.get("saltenv") or "base"
            return self.base if target == "base" else six.text_type(target)
        return self.branch

    def get_tree(self, tgt_env):
        """
        Return a tree object for the specified environment
        """
        if not self.env_is_exposed(tgt_env):
            return None

        tgt_ref = self.ref(tgt_env)
        if tgt_ref is None:
            return None

        for ref_type in self.ref_types:
            try:
                func_name = "get_tree_from_{0}".format(ref_type)
                func = getattr(self, func_name)
            except AttributeError:
                log.error(
                    "%s class is missing function '%s'",
                    self.__class__.__name__,
                    func_name,
                )
            else:
                candidate = func(tgt_ref)
                if candidate is not None:
                    return candidate

        # No matches found
        return None

    def get_url(self):
        """
        Examine self.id and assign self.url (and self.branch, for git_pillar)
        """
        if self.role in ("git_pillar", "winrepo"):
            # With winrepo and git_pillar, the remote is specified in the
            # format '<branch> <url>', so that we can get a unique identifier
            # to hash for each remote.
            try:
                self.branch, self.url = self.id.split(None, 1)
            except ValueError:
                self.branch = self.conf["branch"]
                self.url = self.id
        else:
            self.url = self.id

    @property
    def linkdir_walk(self):
        """
        Return the expected result of an os.walk on the linkdir, based on the
        mountpoint value.
        """
        try:
            # Use cached linkdir_walk if we've already run this
            return self._linkdir_walk
        except AttributeError:
            self._linkdir_walk = []
            try:
                parts = self._mountpoint.split("/")
            except AttributeError:
                log.error(
                    "%s class is missing a '_mountpoint' attribute",
                    self.__class__.__name__,
                )
            else:
                for idx, item in enumerate(parts[:-1]):
                    try:
                        dirs = [parts[idx + 1]]
                    except IndexError:
                        dirs = []
                    self._linkdir_walk.append(
                        (
                            salt.utils.path.join(self.linkdir, *parts[: idx + 1]),
                            dirs,
                            [],
                        )
                    )
                try:
                    # The linkdir itself goes at the beginning
                    self._linkdir_walk.insert(0, (self.linkdir, [parts[0]], []))
                except IndexError:
                    pass
            return self._linkdir_walk

    def setup_callbacks(self):
        """
        Only needed in pygit2, included in the base class for simplicty of use
        """

    def verify_auth(self):
        """
        Override this function in a sub-class to implement auth checking.
        """
        self.credentials = None
        return True

    def write_file(self, blob, dest):
        """
        This function must be overridden in a sub-class
        """
        raise NotImplementedError()


class GitPython(GitProvider):
    """
    Interface to GitPython
    """

    def __init__(
        self,
        opts,
        remote,
        per_remote_defaults,
        per_remote_only,
        override_params,
        cache_root,
        role="gitfs",
    ):
        self.provider = "gitpython"
        super(GitPython, self).__init__(
            opts,
            remote,
            per_remote_defaults,
            per_remote_only,
            override_params,
            cache_root,
            role,
        )

    def checkout(self):
        """
        Checkout the configured branch/tag. We catch an "Exception" class here
        instead of a specific exception class because the exceptions raised by
        GitPython when running these functions vary in different versions of
        GitPython.
        """
        tgt_ref = self.get_checkout_target()
        try:
            head_sha = self.repo.rev_parse("HEAD").hexsha
        except Exception:  # pylint: disable=broad-except
            # Should only happen the first time we are checking out, since
            # we fetch first before ever checking anything out.
            head_sha = None

        # 'origin/' + tgt_ref ==> matches a branch head
        # 'tags/' + tgt_ref + '@{commit}' ==> matches tag's commit
        for rev_parse_target, checkout_ref in (
            ("origin/" + tgt_ref, "origin/" + tgt_ref),
            ("tags/" + tgt_ref, "tags/" + tgt_ref),
        ):
            try:
                target_sha = self.repo.rev_parse(rev_parse_target).hexsha
            except Exception:  # pylint: disable=broad-except
                # ref does not exist
                continue
            else:
                if head_sha == target_sha:
                    # No need to checkout, we're already up-to-date
                    return self.check_root()

            try:
                with self.gen_lock(lock_type="checkout"):
                    self.repo.git.checkout(checkout_ref)
                    log.debug(
                        "%s remote '%s' has been checked out to %s",
                        self.role,
                        self.id,
                        checkout_ref,
                    )
            except GitLockError as exc:
                if exc.errno == errno.EEXIST:
                    # Re-raise with a different strerror containing a
                    # more meaningful error message for the calling
                    # function.
                    raise GitLockError(
                        exc.errno,
                        "Checkout lock exists for {0} remote '{1}'".format(
                            self.role, self.id
                        ),
                    )
                else:
                    log.error(
                        "Error %d encountered obtaining checkout lock "
                        "for %s remote '%s'",
                        exc.errno,
                        self.role,
                        self.id,
                    )
                    return None
            except Exception:  # pylint: disable=broad-except
                continue
            return self.check_root()
        log.error(
            "Failed to checkout %s from %s remote '%s': remote ref does " "not exist",
            tgt_ref,
            self.role,
            self.id,
        )
        return None

    def init_remote(self):
        """
        Initialize/attach to a remote using GitPython. Return a boolean
        which will let the calling function know whether or not a new repo was
        initialized by this function.
        """
        new = False
        if not os.listdir(self.cachedir):
            # Repo cachedir is empty, initialize a new repo there
            self.repo = git.Repo.init(self.cachedir)
            new = True
        else:
            # Repo cachedir exists, try to attach
            try:
                self.repo = git.Repo(self.cachedir)
            except git.exc.InvalidGitRepositoryError:
                log.error(_INVALID_REPO, self.cachedir, self.url, self.role)
                return new

        self.gitdir = salt.utils.path.join(self.repo.working_dir, ".git")
        self.enforce_git_config()

        return new

    def dir_list(self, tgt_env):
        """
        Get list of directories for the target environment using GitPython
        """
        ret = set()
        tree = self.get_tree(tgt_env)
        if not tree:
            return ret
        if self.root(tgt_env):
            try:
                tree = tree / self.root(tgt_env)
            except KeyError:
                return ret
            relpath = lambda path: os.path.relpath(path, self.root(tgt_env))
        else:
            relpath = lambda path: path
        add_mountpoint = lambda path: salt.utils.path.join(
            self.mountpoint(tgt_env), path, use_posixpath=True
        )
        for blob in tree.traverse():
            if isinstance(blob, git.Tree):
                ret.add(add_mountpoint(relpath(blob.path)))
        if self.mountpoint(tgt_env):
            ret.add(self.mountpoint(tgt_env))
        return ret

    def envs(self):
        """
        Check the refs and return a list of the ones which can be used as salt
        environments.
        """
        ref_paths = [x.path for x in self.repo.refs]
        return self._get_envs_from_ref_paths(ref_paths)

    def _fetch(self):
        """
        Fetch the repo. If the local copy was updated, return True. If the
        local copy was already up-to-date, return False.
        """
        origin = self.repo.remotes[0]
        try:
            fetch_results = origin.fetch()
        except AssertionError:
            fetch_results = origin.fetch()

        new_objs = False
        for fetchinfo in fetch_results:
            if fetchinfo.old_commit is not None:
                log.debug(
                    "%s has updated '%s' for remote '%s' " "from %s to %s",
                    self.role,
                    fetchinfo.name,
                    self.id,
                    fetchinfo.old_commit.hexsha[:7],
                    fetchinfo.commit.hexsha[:7],
                )
                new_objs = True
            elif fetchinfo.flags in (fetchinfo.NEW_TAG, fetchinfo.NEW_HEAD):
                log.debug(
                    "%s has fetched new %s '%s' for remote '%s'",
                    self.role,
                    "tag" if fetchinfo.flags == fetchinfo.NEW_TAG else "head",
                    fetchinfo.name,
                    self.id,
                )
                new_objs = True

        cleaned = self.clean_stale_refs()
        return True if (new_objs or cleaned) else None

    def file_list(self, tgt_env):
        """
        Get file list for the target environment using GitPython
        """
        files = set()
        symlinks = {}
        tree = self.get_tree(tgt_env)
        if not tree:
            # Not found, return empty objects
            return files, symlinks
        if self.root(tgt_env):
            try:
                tree = tree / self.root(tgt_env)
            except KeyError:
                return files, symlinks
            relpath = lambda path: os.path.relpath(path, self.root(tgt_env))
        else:
            relpath = lambda path: path
        add_mountpoint = lambda path: salt.utils.path.join(
            self.mountpoint(tgt_env), path, use_posixpath=True
        )
        for file_blob in tree.traverse():
            if not isinstance(file_blob, git.Blob):
                continue
            file_path = add_mountpoint(relpath(file_blob.path))
            files.add(file_path)
            if stat.S_ISLNK(file_blob.mode):
                stream = six.BytesIO()
                file_blob.stream_data(stream)
                stream.seek(0)
                link_tgt = salt.utils.stringutils.to_str(stream.read())
                stream.close()
                symlinks[file_path] = link_tgt
        return files, symlinks

    def find_file(self, path, tgt_env):
        """
        Find the specified file in the specified environment
        """
        tree = self.get_tree(tgt_env)
        if not tree:
            # Branch/tag/SHA not found in repo
            return None, None, None
        blob = None
        depth = 0
        while True:
            depth += 1
            if depth > SYMLINK_RECURSE_DEPTH:
                blob = None
                break
            try:
                file_blob = tree / path
                if stat.S_ISLNK(file_blob.mode):
                    # Path is a symlink. The blob data corresponding to
                    # this path's object ID will be the target of the
                    # symlink. Follow the symlink and set path to the
                    # location indicated in the blob data.
                    stream = six.BytesIO()
                    file_blob.stream_data(stream)
                    stream.seek(0)
                    link_tgt = salt.utils.stringutils.to_str(stream.read())
                    stream.close()
                    path = salt.utils.path.join(
                        os.path.dirname(path), link_tgt, use_posixpath=True
                    )
                else:
                    blob = file_blob
                    if isinstance(blob, git.Tree):
                        # Path is a directory, not a file.
                        blob = None
                    break
            except KeyError:
                # File not found or repo_path points to a directory
                blob = None
                break
        if isinstance(blob, git.Blob):
            return blob, blob.hexsha, blob.mode
        return None, None, None

    def get_tree_from_branch(self, ref):
        """
        Return a git.Tree object matching a head ref fetched into
        refs/remotes/origin/
        """
        try:
            return git.RemoteReference(
                self.repo, "refs/remotes/origin/{0}".format(ref)
            ).commit.tree
        except ValueError:
            return None

    def get_tree_from_tag(self, ref):
        """
        Return a git.Tree object matching a tag ref fetched into refs/tags/
        """
        try:
            return git.TagReference(self.repo, "refs/tags/{0}".format(ref)).commit.tree
        except ValueError:
            return None

    def get_tree_from_sha(self, ref):
        """
        Return a git.Tree object matching a SHA
        """
        try:
            return self.repo.rev_parse(ref).tree
        except (gitdb.exc.ODBError, AttributeError):
            return None

    def write_file(self, blob, dest):
        """
        Using the blob object, write the file to the destination path
        """
        with salt.utils.files.fopen(dest, "wb+") as fp_:
            blob.stream_data(fp_)


class Pygit2(GitProvider):
    """
    Interface to Pygit2
    """

    def __init__(
        self,
        opts,
        remote,
        per_remote_defaults,
        per_remote_only,
        override_params,
        cache_root,
        role="gitfs",
    ):
        self.provider = "pygit2"
        super(Pygit2, self).__init__(
            opts,
            remote,
            per_remote_defaults,
            per_remote_only,
            override_params,
            cache_root,
            role,
        )

    def peel(self, obj):
        """
        Compatibility function for pygit2.Reference objects. Older versions of
        pygit2 use .get_object() to return the object to which the reference
        points, while newer versions use .peel(). In pygit2 0.27.4,
        .get_object() was removed. This function will try .peel() first and
        fall back to .get_object().
        """
        try:
            return obj.peel()
        except AttributeError:
            return obj.get_object()

    def checkout(self):
        """
        Checkout the configured branch/tag
        """
        tgt_ref = self.get_checkout_target()
        local_ref = "refs/heads/" + tgt_ref
        remote_ref = "refs/remotes/origin/" + tgt_ref
        tag_ref = "refs/tags/" + tgt_ref

        try:
            local_head = self.repo.lookup_reference("HEAD")
        except KeyError:
            log.warning("HEAD not present in %s remote '%s'", self.role, self.id)
            return None

        try:
            head_sha = self.peel(local_head).hex
        except AttributeError:
            # Shouldn't happen, but just in case a future pygit2 API change
            # breaks things, avoid a traceback and log an error.
            log.error(
                "Unable to get SHA of HEAD for %s remote '%s'", self.role, self.id
            )
            return None
        except KeyError:
            head_sha = None

        refs = self.repo.listall_references()

        def _perform_checkout(checkout_ref, branch=True):
            """
            DRY function for checking out either a branch or a tag
            """
            try:
                with self.gen_lock(lock_type="checkout"):
                    # Checkout the local branch corresponding to the
                    # remote ref.
                    self.repo.checkout(checkout_ref)
                    if branch:
                        self.repo.reset(oid, pygit2.GIT_RESET_HARD)
                return True
            except GitLockError as exc:
                if exc.errno == errno.EEXIST:
                    # Re-raise with a different strerror containing a
                    # more meaningful error message for the calling
                    # function.
                    raise GitLockError(
                        exc.errno,
                        "Checkout lock exists for {0} remote '{1}'".format(
                            self.role, self.id
                        ),
                    )
                else:
                    log.error(
                        "Error %d encountered obtaining checkout lock "
                        "for %s remote '%s'",
                        exc.errno,
                        self.role,
                        self.id,
                    )
            return False

        try:
            if remote_ref in refs:
                # Get commit id for the remote ref
                oid = self.peel(self.repo.lookup_reference(remote_ref)).id
                if local_ref not in refs:
                    # No local branch for this remote, so create one and point
                    # it at the commit id of the remote ref
                    self.repo.create_reference(local_ref, oid)

                try:
                    target_sha = self.peel(self.repo.lookup_reference(remote_ref)).hex
                except KeyError:
                    log.error(
                        "pygit2 was unable to get SHA for %s in %s remote " "'%s'",
                        local_ref,
                        self.role,
                        self.id,
                        exc_info=True,
                    )
                    return None

                # Only perform a checkout if HEAD and target are not pointing
                # at the same SHA1.
                if head_sha != target_sha:
                    # Check existence of the ref in refs/heads/ which
                    # corresponds to the local HEAD. Checking out local_ref
                    # below when no local ref for HEAD is missing will raise an
                    # exception in pygit2 >= 0.21. If this ref is not present,
                    # create it. The "head_ref != local_ref" check ensures we
                    # don't try to add this ref if it is not necessary, as it
                    # would have been added above already. head_ref would be
                    # the same as local_ref if the branch name was changed but
                    # the cachedir was not (for example if a "name" parameter
                    # was used in a git_pillar remote, or if we are using
                    # winrepo which takes the basename of the repo as the
                    # cachedir).
                    head_ref = local_head.target
                    # If head_ref is not a string, it will point to a
                    # pygit2.Oid object and we are in detached HEAD mode.
                    # Therefore, there is no need to add a local reference. If
                    # head_ref == local_ref, then the local reference for HEAD
                    # in refs/heads/ already exists and again, no need to add.
                    if (
                        isinstance(head_ref, six.string_types)
                        and head_ref not in refs
                        and head_ref != local_ref
                    ):
                        branch_name = head_ref.partition("refs/heads/")[-1]
                        if not branch_name:
                            # Shouldn't happen, but log an error if it does
                            log.error(
                                "pygit2 was unable to resolve branch name from "
                                "HEAD ref '%s' in %s remote '%s'",
                                head_ref,
                                self.role,
                                self.id,
                            )
                            return None
                        remote_head = "refs/remotes/origin/" + branch_name
                        if remote_head not in refs:
                            # No remote ref for HEAD exists. This can happen in
                            # the first-time git_pillar checkout when when the
                            # remote repo does not have a master branch. Since
                            # we need a HEAD reference to keep pygit2 from
                            # throwing an error, and none exists in
                            # refs/remotes/origin, we'll just point HEAD at the
                            # remote_ref.
                            remote_head = remote_ref
                        self.repo.create_reference(
                            head_ref, self.repo.lookup_reference(remote_head).target
                        )

                    if not _perform_checkout(local_ref, branch=True):
                        return None

                # Return the relative root, if present
                return self.check_root()

            elif tag_ref in refs:
                tag_obj = self.repo.revparse_single(tag_ref)
<<<<<<< HEAD
                if not isinstance(tag_obj, (pygit2.Commit, pygit2.Tag)):
                    log.error(
                        '%s does not correspond to pygit2 Commit or Tag object. It is of type %s',
                        tag_ref, type(tag_obj)
                    )
=======
                if not isinstance(tag_obj, pygit2.Commit):
                    log.error("%s does not correspond to pygit2.Commit object", tag_ref)
>>>>>>> a670b4ae
                else:
                    try:
                        # If no AttributeError raised, this is an annotated tag
                        tag_sha = tag_obj.target.hex
                    except AttributeError:
                        try:
                            tag_sha = tag_obj.hex
                        except AttributeError:
                            # Shouldn't happen, but could if a future pygit2
                            # API change breaks things.
                            log.error(
                                "Unable to resolve %s from %s remote '%s' "
                                "to either an annotated or non-annotated tag",
                                tag_ref,
                                self.role,
                                self.id,
                                exc_info=True,
                            )
                            return None
                    log.debug("SHA of tag %s: %s", tgt_ref, tag_sha)

                    if head_sha != tag_sha:
                        if not _perform_checkout(tag_ref, branch=False):
                            return None

                    # Return the relative root, if present
                    return self.check_root()
        except GitLockError:
            raise
        except Exception as exc:  # pylint: disable=broad-except
            log.error(
                "Failed to checkout %s from %s remote '%s': %s",
                tgt_ref,
                self.role,
                self.id,
                exc,
                exc_info=True,
            )
            return None
        log.error(
            "Failed to checkout %s from %s remote '%s': remote ref " "does not exist",
            tgt_ref,
            self.role,
            self.id,
        )
        return None

    def clean_stale_refs(self, local_refs=None):  # pylint: disable=arguments-differ
        """
        Clean stale local refs so they don't appear as fileserver environments
        """
        try:
            if pygit2.GIT_FETCH_PRUNE:
                # Don't need to clean anything, pygit2 can do it by itself
                return []
        except AttributeError:
            # However, only in 0.26.2 and newer
            pass
        if self.credentials is not None:
            log.debug(
                "The installed version of pygit2 (%s) does not support "
                "detecting stale refs for authenticated remotes, saltenvs "
                "will not reflect branches/tags removed from remote '%s'",
                PYGIT2_VERSION,
                self.id,
            )
            return []
        return super(Pygit2, self).clean_stale_refs()

    def init_remote(self):
        """
        Initialize/attach to a remote using pygit2. Return a boolean which
        will let the calling function know whether or not a new repo was
        initialized by this function.
        """
        # https://github.com/libgit2/pygit2/issues/339
        # https://github.com/libgit2/libgit2/issues/2122
        home = os.path.expanduser("~")
        pygit2.settings.search_path[pygit2.GIT_CONFIG_LEVEL_GLOBAL] = home
        new = False
        if not os.listdir(self.cachedir):
            # Repo cachedir is empty, initialize a new repo there
            self.repo = pygit2.init_repository(self.cachedir)
            new = True
        else:
            # Repo cachedir exists, try to attach
            try:
                self.repo = pygit2.Repository(self.cachedir)
            except KeyError:
                log.error(_INVALID_REPO, self.cachedir, self.url, self.role)
                return new

        self.gitdir = salt.utils.path.join(self.repo.workdir, ".git")
        self.enforce_git_config()
        git_config = os.path.join(self.gitdir, "config")
        if os.path.exists(git_config) and PYGIT2_VERSION >= _LooseVersion("0.28.0"):
            self.repo.config.add_file(git_config)

        return new

    def dir_list(self, tgt_env):
        """
        Get a list of directories for the target environment using pygit2
        """

        def _traverse(tree, blobs, prefix):
            """
            Traverse through a pygit2 Tree object recursively, accumulating all
            the empty directories within it in the "blobs" list
            """
            for entry in iter(tree):
                if entry.oid not in self.repo:
                    # Entry is a submodule, skip it
                    continue
                blob = self.repo[entry.oid]
                if not isinstance(blob, pygit2.Tree):
                    continue
                blobs.append(
                    salt.utils.path.join(prefix, entry.name, use_posixpath=True)
                )
                if blob:
                    _traverse(
                        blob,
                        blobs,
                        salt.utils.path.join(prefix, entry.name, use_posixpath=True),
                    )

        ret = set()
        tree = self.get_tree(tgt_env)
        if not tree:
            return ret
        if self.root(tgt_env):
            try:
                oid = tree[self.root(tgt_env)].oid
                tree = self.repo[oid]
            except KeyError:
                return ret
            if not isinstance(tree, pygit2.Tree):
                return ret
            relpath = lambda path: os.path.relpath(path, self.root(tgt_env))
        else:
            relpath = lambda path: path
        blobs = []
        if tree:
            _traverse(tree, blobs, self.root(tgt_env))
        add_mountpoint = lambda path: salt.utils.path.join(
            self.mountpoint(tgt_env), path, use_posixpath=True
        )
        for blob in blobs:
            ret.add(add_mountpoint(relpath(blob)))
        if self.mountpoint(tgt_env):
            ret.add(self.mountpoint(tgt_env))
        return ret

    def envs(self):
        """
        Check the refs and return a list of the ones which can be used as salt
        environments.
        """
        ref_paths = self.repo.listall_references()
        return self._get_envs_from_ref_paths(ref_paths)

    def _fetch(self):
        """
        Fetch the repo. If the local copy was updated, return True. If the
        local copy was already up-to-date, return False.
        """
        origin = self.repo.remotes[0]
        refs_pre = self.repo.listall_references()
        fetch_kwargs = {}
        # pygit2 radically changed fetchiing in 0.23.2
        if self.remotecallbacks is not None:
            fetch_kwargs["callbacks"] = self.remotecallbacks
        else:
            if self.credentials is not None:
                origin.credentials = self.credentials
        try:
            fetch_kwargs["prune"] = pygit2.GIT_FETCH_PRUNE
        except AttributeError:
            # pruning only available in pygit2 >= 0.26.2
            pass
        try:
            fetch_results = origin.fetch(**fetch_kwargs)
        except GitError as exc:  # pylint: disable=broad-except
            exc_str = get_error_message(exc).lower()
            if "unsupported url protocol" in exc_str and isinstance(
                self.credentials, pygit2.Keypair
            ):
                log.error(
                    "Unable to fetch SSH-based %s remote '%s'. "
                    "You may need to add ssh:// to the repo string or "
                    "libgit2 must be compiled with libssh2 to support "
                    "SSH authentication.",
                    self.role,
                    self.id,
                    exc_info=True,
                )
            elif "authentication required but no callback set" in exc_str:
                log.error(
                    "%s remote '%s' requires authentication, but no "
                    "authentication configured",
                    self.role,
                    self.id,
                    exc_info=True,
                )
            else:
                log.error(
                    "Error occurred fetching %s remote '%s': %s",
                    self.role,
                    self.id,
                    exc,
                    exc_info=True,
                )
            return False
        try:
            # pygit2.Remote.fetch() returns a dict in pygit2 < 0.21.0
            received_objects = fetch_results["received_objects"]
        except (AttributeError, TypeError):
            # pygit2.Remote.fetch() returns a class instance in
            # pygit2 >= 0.21.0
            received_objects = fetch_results.received_objects
        if received_objects != 0:
            log.debug(
                "%s received %s objects for remote '%s'",
                self.role,
                received_objects,
                self.id,
            )
        else:
            log.debug("%s remote '%s' is up-to-date", self.role, self.id)
        refs_post = self.repo.listall_references()
        cleaned = self.clean_stale_refs(local_refs=refs_post)
        return True if (received_objects or refs_pre != refs_post or cleaned) else None

    def file_list(self, tgt_env):
        """
        Get file list for the target environment using pygit2
        """

        def _traverse(tree, blobs, prefix):
            """
            Traverse through a pygit2 Tree object recursively, accumulating all
            the file paths and symlink info in the "blobs" dict
            """
            for entry in iter(tree):
                if entry.oid not in self.repo:
                    # Entry is a submodule, skip it
                    continue
                obj = self.repo[entry.oid]
                if isinstance(obj, pygit2.Blob):
                    repo_path = salt.utils.path.join(
                        prefix, entry.name, use_posixpath=True
                    )
                    blobs.setdefault("files", []).append(repo_path)
                    if stat.S_ISLNK(tree[entry.name].filemode):
                        link_tgt = self.repo[tree[entry.name].oid].data
                        blobs.setdefault("symlinks", {})[repo_path] = link_tgt
                elif isinstance(obj, pygit2.Tree):
                    _traverse(
                        obj,
                        blobs,
                        salt.utils.path.join(prefix, entry.name, use_posixpath=True),
                    )

        files = set()
        symlinks = {}
        tree = self.get_tree(tgt_env)
        if not tree:
            # Not found, return empty objects
            return files, symlinks
        if self.root(tgt_env):
            try:
                # This might need to be changed to account for a root that
                # spans more than one directory
                oid = tree[self.root(tgt_env)].oid
                tree = self.repo[oid]
            except KeyError:
                return files, symlinks
            if not isinstance(tree, pygit2.Tree):
                return files, symlinks
            relpath = lambda path: os.path.relpath(path, self.root(tgt_env))
        else:
            relpath = lambda path: path
        blobs = {}
        if tree:
            _traverse(tree, blobs, self.root(tgt_env))
        add_mountpoint = lambda path: salt.utils.path.join(
            self.mountpoint(tgt_env), path, use_posixpath=True
        )
        for repo_path in blobs.get("files", []):
            files.add(add_mountpoint(relpath(repo_path)))
        for repo_path, link_tgt in six.iteritems(blobs.get("symlinks", {})):
            symlinks[add_mountpoint(relpath(repo_path))] = link_tgt
        return files, symlinks

    def find_file(self, path, tgt_env):
        """
        Find the specified file in the specified environment
        """
        tree = self.get_tree(tgt_env)
        if not tree:
            # Branch/tag/SHA not found in repo
            return None, None, None
        blob = None
        mode = None
        depth = 0
        while True:
            depth += 1
            if depth > SYMLINK_RECURSE_DEPTH:
                blob = None
                break
            try:
                entry = tree[path]
                mode = entry.filemode
                if stat.S_ISLNK(mode):
                    # Path is a symlink. The blob data corresponding to this
                    # path's object ID will be the target of the symlink. Follow
                    # the symlink and set path to the location indicated
                    # in the blob data.
                    link_tgt = self.repo[entry.oid].data
                    path = salt.utils.path.join(
                        os.path.dirname(path), link_tgt, use_posixpath=True
                    )
                else:
                    blob = self.repo[entry.oid]
                    if isinstance(blob, pygit2.Tree):
                        # Path is a directory, not a file.
                        blob = None
                    break
            except KeyError:
                blob = None
                break
        if isinstance(blob, pygit2.Blob):
            return blob, blob.hex, mode
        return None, None, None

    def get_tree_from_branch(self, ref):
        """
        Return a pygit2.Tree object matching a head ref fetched into
        refs/remotes/origin/
        """
        try:
            return self.peel(
                self.repo.lookup_reference("refs/remotes/origin/{0}".format(ref))
            ).tree
        except KeyError:
            return None

    def get_tree_from_tag(self, ref):
        """
        Return a pygit2.Tree object matching a tag ref fetched into refs/tags/
        """
        try:
            return self.peel(
                self.repo.lookup_reference("refs/tags/{0}".format(ref))
            ).tree
        except KeyError:
            return None

    def get_tree_from_sha(self, ref):
        """
        Return a pygit2.Tree object matching a SHA
        """
        try:
            return self.repo.revparse_single(ref).tree
        except (KeyError, TypeError, ValueError, AttributeError):
            return None

    def setup_callbacks(self):
        """
        Assign attributes for pygit2 callbacks
        """
        if PYGIT2_VERSION >= _LooseVersion("0.23.2"):
            self.remotecallbacks = pygit2.RemoteCallbacks(credentials=self.credentials)
            if not self.ssl_verify:
                # Override the certificate_check function with a lambda that
                # just returns True, thus skipping the cert check.
                self.remotecallbacks.certificate_check = lambda *args, **kwargs: True
        else:
            self.remotecallbacks = None
            if not self.ssl_verify:
                warnings.warn(
                    "pygit2 does not support disabling the SSL certificate "
                    "check in versions prior to 0.23.2 (installed: {0}). "
                    "Fetches for self-signed certificates will fail.".format(
                        PYGIT2_VERSION
                    )
                )

    def verify_auth(self):
        """
        Check the username and password/keypair info for validity. If valid,
        set a 'credentials' attribute consisting of the appropriate Pygit2
        credentials object. Return False if a required auth param is not
        present. Return True if the required auth parameters are present (or
        auth is not configured), otherwise failhard if there is a problem with
        authenticaion.
        """
        self.credentials = None

        if os.path.isabs(self.url):
            # If the URL is an absolute file path, there is no authentication.
            return True
        elif not any(getattr(self, x, None) for x in AUTH_PARAMS):
            # Auth information not configured for this remote
            return True

        def _incomplete_auth(missing):
            """
            Helper function to log errors about missing auth parameters
            """
            log.critical(
                "Incomplete authentication information for %s remote "
                "'%s'. Missing parameters: %s",
                self.role,
                self.id,
                ", ".join(missing),
            )
            failhard(self.role)

        def _key_does_not_exist(key_type, path):
            """
            Helper function to log errors about missing key file
            """
            log.critical(
                "SSH %s (%s) for %s remote '%s' could not be found, path "
                "may be incorrect. Note that it may be necessary to clear "
                "git_pillar locks to proceed once this is resolved and the "
                "master has been started back up. A warning will be logged "
                "if this is the case, with instructions.",
                key_type,
                path,
                self.role,
                self.id,
            )
            failhard(self.role)

        transport, _, address = self.url.partition("://")
        if not address:
            # Assume scp-like SSH syntax (user@domain.tld:relative/path.git)
            transport = "ssh"
            address = self.url

        transport = transport.lower()

        if transport in ("git", "file"):
            # These transports do not use auth
            return True

        elif "ssh" in transport:
            required_params = ("pubkey", "privkey")
            user = address.split("@")[0]
            if user == address:
                # No '@' sign == no user. This is a problem.
                log.critical(
                    "Keypair specified for %s remote '%s', but remote URL "
                    "is missing a username",
                    self.role,
                    self.id,
                )
                failhard(self.role)

            self.user = user
            if all(bool(getattr(self, x, None)) for x in required_params):
                keypair_params = [
                    getattr(self, x, None)
                    for x in ("user", "pubkey", "privkey", "passphrase")
                ]
                # Check pubkey and privkey to make sure file exists
                for idx, key_type in ((1, "pubkey"), (2, "privkey")):
                    key_path = keypair_params[idx]
                    if key_path is not None:
                        try:
                            if not os.path.isfile(key_path):
                                _key_does_not_exist(key_type, key_path)
                        except TypeError:
                            _key_does_not_exist(key_type, key_path)
                self.credentials = pygit2.Keypair(*keypair_params)
                return True
            else:
                missing_auth = [
                    x for x in required_params if not bool(getattr(self, x, None))
                ]
                _incomplete_auth(missing_auth)

        elif "http" in transport:
            required_params = ("user", "password")
            password_ok = all(bool(getattr(self, x, None)) for x in required_params)
            no_password_auth = not any(
                bool(getattr(self, x, None)) for x in required_params
            )
            if no_password_auth:
                # No auth params were passed, assuming this is unauthenticated
                # http(s).
                return True
            if password_ok:
                if transport == "http" and not self.insecure_auth:
                    log.critical(
                        "Invalid configuration for %s remote '%s'. "
                        "Authentication is disabled by default on http "
                        "remotes. Either set %s_insecure_auth to True in the "
                        "master configuration file, set a per-remote config "
                        "option named 'insecure_auth' to True, or use https "
                        "or ssh-based authentication.",
                        self.role,
                        self.id,
                        self.role,
                    )
                    failhard(self.role)
                self.credentials = pygit2.UserPass(self.user, self.password)
                return True
            else:
                missing_auth = [
                    x for x in required_params if not bool(getattr(self, x, None))
                ]
                _incomplete_auth(missing_auth)
        else:
            log.critical(
                "Invalid configuration for %s remote '%s'. Unsupported "
                "transport '%s'.",
                self.role,
                self.id,
                transport,
            )
            failhard(self.role)

    def write_file(self, blob, dest):
        """
        Using the blob object, write the file to the destination path
        """
        with salt.utils.files.fopen(dest, "wb+") as fp_:
            fp_.write(blob.data)


GIT_PROVIDERS = {
    "pygit2": Pygit2,
    "gitpython": GitPython,
}


class GitBase(object):
    """
    Base class for gitfs/git_pillar
    """

    def __init__(
        self,
        opts,
        remotes=None,
        per_remote_overrides=(),
        per_remote_only=PER_REMOTE_ONLY,
        global_only=GLOBAL_ONLY,
        git_providers=None,
        cache_root=None,
        init_remotes=True,
    ):
        """
        IMPORTANT: If specifying a cache_root, understand that this is also
        where the remotes will be cloned. A non-default cache_root is only
        really designed right now for winrepo, as its repos need to be checked
        out into the winrepo locations and not within the cachedir.

        As of the 2018.3 release cycle, the classes used to interface with
        Pygit2 and GitPython can be overridden by passing the git_providers
        argument when spawning a class instance. This allows for one to write
        classes which inherit from salt.utils.gitfs.Pygit2 or
        salt.utils.gitfs.GitPython, and then direct one of the GitBase
        subclasses (GitFS, GitPillar, WinRepo) to use the custom class. For
        example:

        .. code-block:: Python

            import salt.utils.gitfs
            from salt.fileserver.gitfs import PER_REMOTE_OVERRIDES, PER_REMOTE_ONLY

            class CustomPygit2(salt.utils.gitfs.Pygit2):
                def fetch_remotes(self):
                    ...
                    Alternate fetch behavior here
                    ...

            git_providers = {
                'pygit2': CustomPygit2,
                'gitpython': salt.utils.gitfs.GitPython,
            }

            gitfs = salt.utils.gitfs.GitFS(
                __opts__,
                __opts__['gitfs_remotes'],
                per_remote_overrides=PER_REMOTE_OVERRIDES,
                per_remote_only=PER_REMOTE_ONLY,
                git_providers=git_providers)

            gitfs.fetch_remotes()
        """
        self.opts = opts
        self.git_providers = (
            git_providers if git_providers is not None else GIT_PROVIDERS
        )
        self.verify_provider()
        if cache_root is not None:
            self.cache_root = self.remote_root = cache_root
        else:
            self.cache_root = salt.utils.path.join(self.opts["cachedir"], self.role)
            self.remote_root = salt.utils.path.join(self.cache_root, "remotes")
        self.env_cache = salt.utils.path.join(self.cache_root, "envs.p")
        self.hash_cachedir = salt.utils.path.join(self.cache_root, "hash")
        self.file_list_cachedir = salt.utils.path.join(
            self.opts["cachedir"], "file_lists", self.role
        )
        if init_remotes:
            self.init_remotes(
                remotes if remotes is not None else [],
                per_remote_overrides,
                per_remote_only,
                global_only,
            )

    def init_remotes(
        self,
        remotes,
        per_remote_overrides=(),
        per_remote_only=PER_REMOTE_ONLY,
        global_only=GLOBAL_ONLY,
    ):
        """
        Initialize remotes
        """
        # The global versions of the auth params (gitfs_user,
        # gitfs_password, etc.) default to empty strings. If any of them
        # are defined and the provider is not one that supports auth, then
        # error out and do not proceed.
        override_params = copy.deepcopy(per_remote_overrides)
        global_auth_params = [
            "{0}_{1}".format(self.role, x)
            for x in AUTH_PARAMS
            if self.opts["{0}_{1}".format(self.role, x)]
        ]
        if self.provider in AUTH_PROVIDERS:
            override_params += AUTH_PARAMS
        elif global_auth_params:
            msg = (
                "{0} authentication was configured, but the '{1}' "
                "{0}_provider does not support authentication. The "
                "providers for which authentication is supported in {0} "
                "are: {2}.".format(self.role, self.provider, ", ".join(AUTH_PROVIDERS))
            )
            if self.role == "gitfs":
                msg += (
                    " See the GitFS Walkthrough in the Salt documentation "
                    "for further information."
                )
            log.critical(msg)
            failhard(self.role)

        per_remote_defaults = {}
        global_values = set(override_params)
        global_values.update(set(global_only))
        for param in global_values:
            key = "{0}_{1}".format(self.role, param)
            if key not in self.opts:
                log.critical(
                    "Key '%s' not present in global configuration. This is "
                    "a bug, please report it.",
                    key,
                )
                failhard(self.role)
            per_remote_defaults[param] = enforce_types(key, self.opts[key])

        self.remotes = []
        for remote in remotes:
            repo_obj = self.git_providers[self.provider](
                self.opts,
                remote,
                per_remote_defaults,
                per_remote_only,
                override_params,
                self.cache_root,
                self.role,
            )
            if hasattr(repo_obj, "repo"):
                # Sanity check and assign the credential parameter
                repo_obj.verify_auth()
                repo_obj.setup_callbacks()
                if self.opts["__role"] == "minion" and repo_obj.new:
                    # Perform initial fetch on masterless minion
                    repo_obj.fetch()

                # Reverse map to be used when running envs() to detect the
                # available envs.
                repo_obj.saltenv_revmap = {}

                for saltenv, saltenv_conf in six.iteritems(repo_obj.saltenv):
                    if "ref" in saltenv_conf:
                        ref = saltenv_conf["ref"]
                        repo_obj.saltenv_revmap.setdefault(ref, []).append(saltenv)

                        if saltenv == "base":
                            # Remove redundant 'ref' config for base saltenv
                            repo_obj.saltenv[saltenv].pop("ref")
                            if ref != repo_obj.base:
                                log.warning(
                                    "The 'base' environment has been "
                                    "defined in the 'saltenv' param for %s "
                                    "remote %s and will override the "
                                    "branch/tag specified by %s_base (or a "
                                    "per-remote 'base' parameter).",
                                    self.role,
                                    repo_obj.id,
                                    self.role,
                                )
                                # Rewrite 'base' config param
                                repo_obj.base = ref

                # Build list of all envs defined by ref mappings in the
                # per-remote 'saltenv' param. We won't add any matching envs
                # from the global saltenv map to the revmap.
                all_envs = []
                for env_names in six.itervalues(repo_obj.saltenv_revmap):
                    all_envs.extend(env_names)

                # Add the global saltenv map to the reverse map, skipping envs
                # explicitly mapped in the per-remote 'saltenv' param.
                for key, conf in six.iteritems(repo_obj.global_saltenv):
                    if key not in all_envs and "ref" in conf:
                        repo_obj.saltenv_revmap.setdefault(conf["ref"], []).append(key)

                self.remotes.append(repo_obj)

        # Don't allow collisions in cachedir naming
        cachedir_map = {}
        for repo in self.remotes:
            cachedir_map.setdefault(repo.cachedir, []).append(repo.id)

        collisions = [x for x in cachedir_map if len(cachedir_map[x]) > 1]
        if collisions:
            for dirname in collisions:
                log.critical(
                    "The following %s remotes have conflicting cachedirs: "
                    "%s. Resolve this using a per-remote parameter called "
                    "'name'.",
                    self.role,
                    ", ".join(cachedir_map[dirname]),
                )
                failhard(self.role)

        if any(x.new for x in self.remotes):
            self.write_remote_map()

    def clear_old_remotes(self):
        """
        Remove cache directories for remotes no longer configured
        """
        try:
            cachedir_ls = os.listdir(self.cache_root)
        except OSError:
            cachedir_ls = []
        # Remove actively-used remotes from list
        for repo in self.remotes:
            try:
                cachedir_ls.remove(repo.cachedir_basename)
            except ValueError:
                pass
        to_remove = []
        for item in cachedir_ls:
            if item in ("hash", "refs"):
                continue
            path = salt.utils.path.join(self.cache_root, item)
            if os.path.isdir(path):
                to_remove.append(path)
        failed = []
        if to_remove:
            for rdir in to_remove:
                try:
                    shutil.rmtree(rdir)
                except OSError as exc:
                    log.error(
                        "Unable to remove old %s remote cachedir %s: %s",
                        self.role,
                        rdir,
                        exc,
                    )
                    failed.append(rdir)
                else:
                    log.debug("%s removed old cachedir %s", self.role, rdir)
        for fdir in failed:
            to_remove.remove(fdir)
        ret = bool(to_remove)
        if ret:
            self.write_remote_map()
        return ret

    def clear_cache(self):
        """
        Completely clear cache
        """
        errors = []
        for rdir in (self.cache_root, self.file_list_cachedir):
            if os.path.exists(rdir):
                try:
                    shutil.rmtree(rdir)
                except OSError as exc:
                    errors.append("Unable to delete {0}: {1}".format(rdir, exc))
        return errors

    def clear_lock(self, remote=None, lock_type="update"):
        """
        Clear update.lk for all remotes
        """
        cleared = []
        errors = []
        for repo in self.remotes:
            if remote:
                # Specific remote URL/pattern was passed, ensure that the URL
                # matches or else skip this one
                try:
                    if not fnmatch.fnmatch(repo.url, remote):
                        continue
                except TypeError:
                    # remote was non-string, try again
                    if not fnmatch.fnmatch(repo.url, six.text_type(remote)):
                        continue
            success, failed = repo.clear_lock(lock_type=lock_type)
            cleared.extend(success)
            errors.extend(failed)
        return cleared, errors

    def fetch_remotes(self, remotes=None):
        """
        Fetch all remotes and return a boolean to let the calling function know
        whether or not any remotes were updated in the process of fetching
        """
        if remotes is None:
            remotes = []
        elif not isinstance(remotes, list):
            log.error(
                "Invalid 'remotes' argument (%s) for fetch_remotes. "
                "Must be a list of strings",
                remotes,
            )
            remotes = []

        changed = False
        for repo in self.remotes:
            name = getattr(repo, "name", None)
            if not remotes or (repo.id, name) in remotes:
                try:
                    if repo.fetch():
                        # We can't just use the return value from repo.fetch()
                        # because the data could still have changed if old
                        # remotes were cleared above. Additionally, we're
                        # running this in a loop and later remotes without
                        # changes would override this value and make it
                        # incorrect.
                        changed = True
                except Exception as exc:  # pylint: disable=broad-except
                    log.error(
                        "Exception caught while fetching %s remote '%s': %s",
                        self.role,
                        repo.id,
                        exc,
                        exc_info=True,
                    )
        return changed

    def lock(self, remote=None):
        """
        Place an update.lk
        """
        locked = []
        errors = []
        for repo in self.remotes:
            if remote:
                # Specific remote URL/pattern was passed, ensure that the URL
                # matches or else skip this one
                try:
                    if not fnmatch.fnmatch(repo.url, remote):
                        continue
                except TypeError:
                    # remote was non-string, try again
                    if not fnmatch.fnmatch(repo.url, six.text_type(remote)):
                        continue
            success, failed = repo.lock()
            locked.extend(success)
            errors.extend(failed)
        return locked, errors

    def update(self, remotes=None):
        """
        .. versionchanged:: 2018.3.0
            The remotes argument was added. This being a list of remote URLs,
            it will only update matching remotes. This actually matches on
            repo.id

        Execute a git fetch on all of the repos and perform maintenance on the
        fileserver cache.
        """
        # data for the fileserver event
        data = {"changed": False, "backend": "gitfs"}

        data["changed"] = self.clear_old_remotes()
        if self.fetch_remotes(remotes=remotes):
            data["changed"] = True

        # A masterless minion will need a new env cache file even if no changes
        # were fetched.
        refresh_env_cache = self.opts["__role"] == "minion"

        if data["changed"] is True or not os.path.isfile(self.env_cache):
            env_cachedir = os.path.dirname(self.env_cache)
            if not os.path.exists(env_cachedir):
                os.makedirs(env_cachedir)
            refresh_env_cache = True

        if refresh_env_cache:
            new_envs = self.envs(ignore_cache=True)
            serial = salt.payload.Serial(self.opts)
            with salt.utils.files.fopen(self.env_cache, "wb+") as fp_:
                fp_.write(serial.dumps(new_envs))
                log.trace("Wrote env cache data to %s", self.env_cache)

        # if there is a change, fire an event
        if self.opts.get("fileserver_events", False):
            event = salt.utils.event.get_event(
                "master",
                self.opts["sock_dir"],
                self.opts["transport"],
                opts=self.opts,
                listen=False,
            )
            event.fire_event(data, tagify(["gitfs", "update"], prefix="fileserver"))
        try:
            salt.fileserver.reap_fileserver_cache_dir(
                self.hash_cachedir, self.find_file
            )
        except (OSError, IOError):
            # Hash file won't exist if no files have yet been served up
            pass

    def update_intervals(self):
        """
        Returns a dictionary mapping remote IDs to their intervals, designed to
        be used for variable update intervals in salt.master.FileserverUpdate.

        A remote's ID is defined here as a tuple of the GitPython/Pygit2
        object's "id" and "name" attributes, with None being assumed as the
        "name" value if the attribute is not present.
        """
        return {
            (repo.id, getattr(repo, "name", None)): repo.update_interval
            for repo in self.remotes
        }

    def verify_provider(self):
        """
        Determine which provider to use
        """
        if "verified_{0}_provider".format(self.role) in self.opts:
            self.provider = self.opts["verified_{0}_provider".format(self.role)]
        else:
            desired_provider = self.opts.get("{0}_provider".format(self.role))
            if not desired_provider:
                if self.verify_pygit2(quiet=True):
                    self.provider = "pygit2"
                elif self.verify_gitpython(quiet=True):
                    self.provider = "gitpython"
            else:
                # Ensure non-lowercase providers work
                try:
                    desired_provider = desired_provider.lower()
                except AttributeError:
                    # Should only happen if someone does something silly like
                    # set the provider to a numeric value.
                    desired_provider = six.text_type(desired_provider).lower()
                if desired_provider not in self.git_providers:
                    log.critical(
                        "Invalid %s_provider '%s'. Valid choices are: %s",
                        self.role,
                        desired_provider,
                        ", ".join(self.git_providers),
                    )
                    failhard(self.role)
                elif desired_provider == "pygit2" and self.verify_pygit2():
                    self.provider = "pygit2"
                elif desired_provider == "gitpython" and self.verify_gitpython():
                    self.provider = "gitpython"
        if not hasattr(self, "provider"):
            log.critical("No suitable %s provider module is installed.", self.role)
            failhard(self.role)

    def verify_gitpython(self, quiet=False):
        """
        Check if GitPython is available and at a compatible version (>= 0.3.0)
        """

        def _recommend():
            if PYGIT2_VERSION and "pygit2" in self.git_providers:
                log.error(_RECOMMEND_PYGIT2, self.role, self.role)

        if not GITPYTHON_VERSION:
            if not quiet:
                log.error(
                    "%s is configured but could not be loaded, is GitPython "
                    "installed?",
                    self.role,
                )
                _recommend()
            return False
        elif "gitpython" not in self.git_providers:
            return False

        errors = []
        if GITPYTHON_VERSION < GITPYTHON_MINVER:
            errors.append(
                "{0} is configured, but the GitPython version is earlier than "
                "{1}. Version {2} detected.".format(
                    self.role, GITPYTHON_MINVER, GITPYTHON_VERSION
                )
            )
        if not salt.utils.path.which("git"):
            errors.append(
                "The git command line utility is required when using the "
                "'gitpython' {0}_provider.".format(self.role)
            )

        if errors:
            for error in errors:
                log.error(error)
            if not quiet:
                _recommend()
            return False

        self.opts["verified_{0}_provider".format(self.role)] = "gitpython"
        log.debug("gitpython %s_provider enabled", self.role)
        return True

    def verify_pygit2(self, quiet=False):
        """
        Check if pygit2/libgit2 are available and at a compatible version.
        Pygit2 must be at least 0.20.3 and libgit2 must be at least 0.20.0.
        """

        def _recommend():
            if GITPYTHON_VERSION and "gitpython" in self.git_providers:
                log.error(_RECOMMEND_GITPYTHON, self.role, self.role)

        if not PYGIT2_VERSION:
            if not quiet:
                log.error(
                    "%s is configured but could not be loaded, are pygit2 "
                    "and libgit2 installed?",
                    self.role,
                )
                _recommend()
            return False
        elif "pygit2" not in self.git_providers:
            return False

        errors = []
        if PYGIT2_VERSION < PYGIT2_MINVER:
            errors.append(
                "{0} is configured, but the pygit2 version is earlier than "
                "{1}. Version {2} detected.".format(
                    self.role, PYGIT2_MINVER, PYGIT2_VERSION
                )
            )
        if LIBGIT2_VERSION < LIBGIT2_MINVER:
            errors.append(
                "{0} is configured, but the libgit2 version is earlier than "
                "{1}. Version {2} detected.".format(
                    self.role, LIBGIT2_MINVER, LIBGIT2_VERSION
                )
            )
        if not getattr(pygit2, "GIT_FETCH_PRUNE", False) and not salt.utils.path.which(
            "git"
        ):
            errors.append(
                "The git command line utility is required when using the "
                "'pygit2' {0}_provider.".format(self.role)
            )

        if errors:
            for error in errors:
                log.error(error)
            if not quiet:
                _recommend()
            return False

        self.opts["verified_{0}_provider".format(self.role)] = "pygit2"
        log.debug("pygit2 %s_provider enabled", self.role)
        return True

    def write_remote_map(self):
        """
        Write the remote_map.txt
        """
        remote_map = salt.utils.path.join(self.cache_root, "remote_map.txt")
        try:
            with salt.utils.files.fopen(remote_map, "w+") as fp_:
                timestamp = datetime.now().strftime("%d %b %Y %H:%M:%S.%f")
                fp_.write("# {0}_remote map as of {1}\n".format(self.role, timestamp))
                for repo in self.remotes:
                    fp_.write(
                        salt.utils.stringutils.to_str(
                            "{0} = {1}\n".format(repo.cachedir_basename, repo.id)
                        )
                    )
        except OSError:
            pass
        else:
            log.info("Wrote new %s remote map to %s", self.role, remote_map)

    def do_checkout(self, repo):
        """
        Common code for git_pillar/winrepo to handle locking and checking out
        of a repo.
        """
        time_start = time.time()
        while time.time() - time_start <= 5:
            try:
                return repo.checkout()
            except GitLockError as exc:
                if exc.errno == errno.EEXIST:
                    time.sleep(0.1)
                    continue
                else:
                    log.error(
                        "Error %d encountered while obtaining checkout "
                        "lock for %s remote '%s': %s",
                        exc.errno,
                        repo.role,
                        repo.id,
                        exc,
                        exc_info=True,
                    )
                    break
        else:
            log.error(
                "Timed out waiting for checkout lock to be released for "
                "%s remote '%s'. If this error persists, run 'salt-run "
                "cache.clear_git_lock %s type=checkout' to clear it.",
                self.role,
                repo.id,
                self.role,
            )
        return None


class GitFS(GitBase):
    """
    Functionality specific to the git fileserver backend
    """

    role = "gitfs"
    instance_map = weakref.WeakKeyDictionary()

    def __new__(
        cls,
        opts,
        remotes=None,
        per_remote_overrides=(),
        per_remote_only=PER_REMOTE_ONLY,
        git_providers=None,
        cache_root=None,
        init_remotes=True,
    ):
        """
        If we are not initializing remotes (such as in cases where we just want
        to load the config so that we can run clear_cache), then just return a
        new __init__'ed object. Otherwise, check the instance map and re-use an
        instance if one exists for the current process. Weak references are
        used to ensure that we garbage collect instances for threads which have
        exited.
        """
        # No need to get the ioloop reference if we're not initializing remotes
        io_loop = salt.ext.tornado.ioloop.IOLoop.current() if init_remotes else None
        if not init_remotes or io_loop not in cls.instance_map:
            # We only evaluate the second condition in this if statement if
            # we're initializing remotes, so we won't get here unless io_loop
            # is something other than None.
            obj = object.__new__(cls)
            super(GitFS, obj).__init__(
                opts,
                remotes if remotes is not None else [],
                per_remote_overrides=per_remote_overrides,
                per_remote_only=per_remote_only,
                git_providers=git_providers
                if git_providers is not None
                else GIT_PROVIDERS,
                cache_root=cache_root,
                init_remotes=init_remotes,
            )
            if not init_remotes:
                log.debug("Created gitfs object with uninitialized remotes")
            else:
                log.debug("Created gitfs object for process %s", os.getpid())
                # Add to the instance map so we can re-use later
                cls.instance_map[io_loop] = obj
            return obj
        log.debug("Re-using gitfs object for process %s", os.getpid())
        return cls.instance_map[io_loop]

    # pylint: disable=super-init-not-called
    def __init__(
        self,
        opts,
        remotes,
        per_remote_overrides=(),
        per_remote_only=PER_REMOTE_ONLY,
        git_providers=None,
        cache_root=None,
        init_remotes=True,
    ):
        # Initialization happens above in __new__(), so don't do anything here
        pass

    # pylint: enable=super-init-not-called

    def dir_list(self, load):
        """
        Return a list of all directories on the master
        """
        return self._file_lists(load, "dirs")

    def envs(self, ignore_cache=False):
        """
        Return a list of refs that can be used as environments
        """
        if not ignore_cache:
            cache_match = salt.fileserver.check_env_cache(self.opts, self.env_cache)
            if cache_match is not None:
                return cache_match
        ret = set()
        for repo in self.remotes:
            repo_envs = repo.envs()
            for env_list in six.itervalues(repo.saltenv_revmap):
                repo_envs.update(env_list)
            ret.update([x for x in repo_envs if repo.env_is_exposed(x)])
        return sorted(ret)

    def find_file(self, path, tgt_env="base", **kwargs):  # pylint: disable=W0613
        """
        Find the first file to match the path and ref, read the file out of git
        and send the path to the newly cached file
        """
        fnd = {"path": "", "rel": ""}
        if os.path.isabs(path) or (
            not salt.utils.stringutils.is_hex(tgt_env) and tgt_env not in self.envs()
        ):
            return fnd

        dest = salt.utils.path.join(self.cache_root, "refs", tgt_env, path)
        hashes_glob = salt.utils.path.join(
            self.hash_cachedir, tgt_env, "{0}.hash.*".format(path)
        )
        blobshadest = salt.utils.path.join(
            self.hash_cachedir, tgt_env, "{0}.hash.blob_sha1".format(path)
        )
        lk_fn = salt.utils.path.join(self.hash_cachedir, tgt_env, "{0}.lk".format(path))
        destdir = os.path.dirname(dest)
        hashdir = os.path.dirname(blobshadest)
        if not os.path.isdir(destdir):
            try:
                os.makedirs(destdir)
            except OSError:
                # Path exists and is a file, remove it and retry
                os.remove(destdir)
                os.makedirs(destdir)
        if not os.path.isdir(hashdir):
            try:
                os.makedirs(hashdir)
            except OSError:
                # Path exists and is a file, remove it and retry
                os.remove(hashdir)
                os.makedirs(hashdir)

        for repo in self.remotes:
            if repo.mountpoint(tgt_env) and not path.startswith(
                repo.mountpoint(tgt_env) + os.sep
            ):
                continue
            repo_path = path[len(repo.mountpoint(tgt_env)) :].lstrip(os.sep)
            if repo.root(tgt_env):
                repo_path = salt.utils.path.join(repo.root(tgt_env), repo_path)

            blob, blob_hexsha, blob_mode = repo.find_file(repo_path, tgt_env)
            if blob is None:
                continue

            def _add_file_stat(fnd, mode):
                """
                Add a the mode to the return dict. In other fileserver backends
                we stat the file to get its mode, and add the stat result
                (passed through list() for better serialization) to the 'stat'
                key in the return dict. However, since we aren't using the
                stat result for anything but the mode at this time, we can
                avoid unnecessary work by just manually creating the list and
                not running an os.stat() on all files in the repo.
                """
                if mode is not None:
                    fnd["stat"] = [mode]
                return fnd

            salt.fileserver.wait_lock(lk_fn, dest)
            try:
                with salt.utils.files.fopen(blobshadest, "r") as fp_:
                    sha = salt.utils.stringutils.to_unicode(fp_.read())
                    if sha == blob_hexsha:
                        fnd["rel"] = path
                        fnd["path"] = dest
                        return _add_file_stat(fnd, blob_mode)
            except IOError as exc:
                if exc.errno != errno.ENOENT:
                    six.reraise(*sys.exc_info())

            with salt.utils.files.fopen(lk_fn, "w"):
                pass

            for filename in glob.glob(hashes_glob):
                try:
                    os.remove(filename)
                except Exception:  # pylint: disable=broad-except
                    pass
            # Write contents of file to their destination in the FS cache
            repo.write_file(blob, dest)
            with salt.utils.files.fopen(blobshadest, "w+") as fp_:
                fp_.write(blob_hexsha)
            try:
                os.remove(lk_fn)
            except OSError:
                pass
            fnd["rel"] = path
            fnd["path"] = dest
            return _add_file_stat(fnd, blob_mode)

        # No matching file was found in tgt_env. Return a dict with empty paths
        # so the calling function knows the file could not be found.
        return fnd

    def serve_file(self, load, fnd):
        """
        Return a chunk from a file based on the data received
        """
        if "env" in load:
            # "env" is not supported; Use "saltenv".
            load.pop("env")

        ret = {"data": "", "dest": ""}
        required_load_keys = set(["path", "loc", "saltenv"])
        if not all(x in load for x in required_load_keys):
            log.debug(
                "Not all of the required keys present in payload. Missing: %s",
                ", ".join(required_load_keys.difference(load)),
            )
            return ret
        if not fnd["path"]:
            return ret
        ret["dest"] = fnd["rel"]
        gzip = load.get("gzip", None)
        fpath = os.path.normpath(fnd["path"])
        with salt.utils.files.fopen(fpath, "rb") as fp_:
            fp_.seek(load["loc"])
            data = fp_.read(self.opts["file_buffer_size"])
            if data and six.PY3 and not salt.utils.files.is_binary(fpath):
                data = data.decode(__salt_system_encoding__)
            if gzip and data:
                data = salt.utils.gzip_util.compress(data, gzip)
                ret["gzip"] = gzip
            ret["data"] = data
        return ret

    def file_hash(self, load, fnd):
        """
        Return a file hash, the hash type is set in the master config file
        """
        if "env" in load:
            # "env" is not supported; Use "saltenv".
            load.pop("env")

        if not all(x in load for x in ("path", "saltenv")):
            return "", None
        ret = {"hash_type": self.opts["hash_type"]}
        relpath = fnd["rel"]
        path = fnd["path"]
        hashdest = salt.utils.path.join(
            self.hash_cachedir,
            load["saltenv"],
            "{0}.hash.{1}".format(relpath, self.opts["hash_type"]),
        )
        try:
            with salt.utils.files.fopen(hashdest, "rb") as fp_:
                ret["hsum"] = fp_.read()
            return ret
        except IOError as exc:
            if exc.errno != errno.ENOENT:
                six.reraise(*sys.exc_info())

        try:
            os.makedirs(os.path.dirname(hashdest))
        except OSError as exc:
            if exc.errno != errno.EEXIST:
                six.reraise(*sys.exc_info())

        ret["hsum"] = salt.utils.hashutils.get_hash(path, self.opts["hash_type"])
        with salt.utils.files.fopen(hashdest, "w+") as fp_:
            fp_.write(ret["hsum"])
        return ret

    def _file_lists(self, load, form):
        """
        Return a dict containing the file lists for files and dirs
        """
        if "env" in load:
            # "env" is not supported; Use "saltenv".
            load.pop("env")

        if not os.path.isdir(self.file_list_cachedir):
            try:
                os.makedirs(self.file_list_cachedir)
            except os.error:
                log.error("Unable to make cachedir %s", self.file_list_cachedir)
                return []
        list_cache = salt.utils.path.join(
            self.file_list_cachedir,
            "{0}.p".format(load["saltenv"].replace(os.path.sep, "_|-")),
        )
        w_lock = salt.utils.path.join(
            self.file_list_cachedir,
            ".{0}.w".format(load["saltenv"].replace(os.path.sep, "_|-")),
        )
        cache_match, refresh_cache, save_cache = salt.fileserver.check_file_list_cache(
            self.opts, form, list_cache, w_lock
        )
        if cache_match is not None:
            return cache_match
        if refresh_cache:
            log.trace("Start rebuilding gitfs file_list cache")
            ret = {"files": set(), "symlinks": {}, "dirs": set()}
            if (
                salt.utils.stringutils.is_hex(load["saltenv"])
                or load["saltenv"] in self.envs()
            ):
                for repo in self.remotes:
                    start = time.time()
                    repo_files, repo_symlinks = repo.file_list(load["saltenv"])
                    ret["files"].update(repo_files)
                    ret["symlinks"].update(repo_symlinks)
                    ret["dirs"].update(repo.dir_list(load["saltenv"]))
                    log.profile(
                        "gitfs file_name cache rebuild repo=%s duration=%s seconds",
                        repo.id,
                        time.time() - start,
                    )
            ret["files"] = sorted(ret["files"])
            ret["dirs"] = sorted(ret["dirs"])

            if save_cache:
                salt.fileserver.write_file_list_cache(
                    self.opts, ret, list_cache, w_lock
                )
            # NOTE: symlinks are organized in a dict instead of a list, however
            # the 'symlinks' key will be defined above so it will never get to
            # the default value in the call to ret.get() below.
            log.trace("Finished rebuilding gitfs file_list cache")
            return ret.get(form, [])
        # Shouldn't get here, but if we do, this prevents a TypeError
        return {} if form == "symlinks" else []

    def file_list(self, load):
        """
        Return a list of all files on the file server in a specified
        environment
        """
        return self._file_lists(load, "files")

    def file_list_emptydirs(self, load):  # pylint: disable=W0613
        """
        Return a list of all empty directories on the master
        """
        # Cannot have empty dirs in git
        return []

    def symlink_list(self, load):
        """
        Return a dict of all symlinks based on a given path in the repo
        """
        if "env" in load:
            # "env" is not supported; Use "saltenv".
            load.pop("env")

        if (
            not salt.utils.stringutils.is_hex(load["saltenv"])
            and load["saltenv"] not in self.envs()
        ):
            return {}
        if "prefix" in load:
            prefix = load["prefix"].strip("/")
        else:
            prefix = ""
        symlinks = self._file_lists(load, "symlinks")
        return dict(
            [
                (key, val)
                for key, val in six.iteritems(symlinks)
                if key.startswith(prefix)
            ]
        )


class GitPillar(GitBase):
    """
    Functionality specific to the git external pillar
    """

    role = "git_pillar"

    def checkout(self):
        """
        Checkout the targeted branches/tags from the git_pillar remotes
        """
        self.pillar_dirs = OrderedDict()
        self.pillar_linked_dirs = []
        for repo in self.remotes:
            cachedir = self.do_checkout(repo)
            if cachedir is not None:
                # Figure out which environment this remote should be assigned
                if repo.branch == "__env__" and hasattr(repo, "all_saltenvs"):
                    env = (
                        self.opts.get("pillarenv") or self.opts.get("saltenv") or "base"
                    )
                elif repo.env:
                    env = repo.env
                else:
                    if repo.branch == repo.base:
                        env = "base"
                    else:
                        tgt = repo.get_checkout_target()
                        env = "base" if tgt == repo.base else tgt
                if repo._mountpoint:
                    if self.link_mountpoint(repo):
                        self.pillar_dirs[repo.linkdir] = env
                        self.pillar_linked_dirs.append(repo.linkdir)
                else:
                    self.pillar_dirs[cachedir] = env

    def link_mountpoint(self, repo):
        """
        Ensure that the mountpoint is present in the correct location and
        points at the correct path
        """
        lcachelink = salt.utils.path.join(repo.linkdir, repo._mountpoint)
        lcachedest = salt.utils.path.join(repo.cachedir, repo.root()).rstrip(os.sep)
        wipe_linkdir = False
        create_link = False
        try:
            with repo.gen_lock(lock_type="mountpoint", timeout=10):
                walk_results = list(os.walk(repo.linkdir, followlinks=False))
                if walk_results != repo.linkdir_walk:
                    log.debug(
                        "Results of walking %s differ from expected results",
                        repo.linkdir,
                    )
                    log.debug("Walk results: %s", walk_results)
                    log.debug("Expected results: %s", repo.linkdir_walk)
                    wipe_linkdir = True
                else:
                    if not all(
                        not salt.utils.path.islink(x[0]) and os.path.isdir(x[0])
                        for x in walk_results[:-1]
                    ):
                        log.debug(
                            "Linkdir parents of %s are not all directories", lcachelink
                        )
                        wipe_linkdir = True
                    elif not salt.utils.path.islink(lcachelink):
                        wipe_linkdir = True
                    else:
                        try:
                            ldest = salt.utils.path.readlink(lcachelink)
                        except Exception:  # pylint: disable=broad-except
                            log.debug("Failed to read destination of %s", lcachelink)
                            wipe_linkdir = True
                        else:
                            if ldest != lcachedest:
                                log.debug(
                                    "Destination of %s (%s) does not match "
                                    "the expected value (%s)",
                                    lcachelink,
                                    ldest,
                                    lcachedest,
                                )
                                # Since we know that the parent dirs of the
                                # link are set up properly, all we need to do
                                # is remove the symlink and let it be created
                                # below.
                                try:
                                    if (
                                        salt.utils.platform.is_windows()
                                        and not ldest.startswith("\\\\")
                                        and os.path.isdir(ldest)
                                    ):
                                        # On Windows, symlinks to directories
                                        # must be removed as if they were
                                        # themselves directories.
                                        shutil.rmtree(lcachelink)
                                    else:
                                        os.remove(lcachelink)
                                except Exception as exc:  # pylint: disable=broad-except
                                    log.exception(
                                        "Failed to remove existing git_pillar "
                                        "mountpoint link %s: %s",
                                        lcachelink,
                                        exc.__str__(),
                                    )
                                wipe_linkdir = False
                                create_link = True

                if wipe_linkdir:
                    # Wiping implies that we need to create the link
                    create_link = True
                    try:
                        shutil.rmtree(repo.linkdir)
                    except OSError:
                        pass
                    try:
                        ldirname = os.path.dirname(lcachelink)
                        os.makedirs(ldirname)
                        log.debug("Successfully made linkdir parent %s", ldirname)
                    except OSError as exc:
                        log.error(
                            "Failed to os.makedirs() linkdir parent %s: %s",
                            ldirname,
                            exc.__str__(),
                        )
                        return False

                if create_link:
                    try:
                        os.symlink(lcachedest, lcachelink)
                        log.debug(
                            "Successfully linked %s to cachedir %s",
                            lcachelink,
                            lcachedest,
                        )
                        return True
                    except OSError as exc:
                        log.error(
                            "Failed to create symlink to %s at path %s: %s",
                            lcachedest,
                            lcachelink,
                            exc.__str__(),
                        )
                        return False
        except GitLockError:
            log.error(
                "Timed out setting mountpoint lock for %s remote '%s'. If "
                "this error persists, it may be because an earlier %s "
                "checkout was interrupted. The lock can be cleared by running "
                "'salt-run cache.clear_git_lock %s type=mountpoint', or by "
                "manually removing %s.",
                self.role,
                repo.id,
                self.role,
                self.role,
                repo._get_lock_file(lock_type="mountpoint"),
            )
            return False
        return True


class WinRepo(GitBase):
    """
    Functionality specific to the winrepo runner
    """

    role = "winrepo"
    # Need to define this in case we try to reference it before checking
    # out the repos.
    winrepo_dirs = {}

    def checkout(self):
        """
        Checkout the targeted branches/tags from the winrepo remotes
        """
        self.winrepo_dirs = {}
        for repo in self.remotes:
            cachedir = self.do_checkout(repo)
            if cachedir is not None:
                self.winrepo_dirs[repo.id] = cachedir<|MERGE_RESOLUTION|>--- conflicted
+++ resolved
@@ -1638,16 +1638,11 @@
 
             elif tag_ref in refs:
                 tag_obj = self.repo.revparse_single(tag_ref)
-<<<<<<< HEAD
                 if not isinstance(tag_obj, (pygit2.Commit, pygit2.Tag)):
                     log.error(
                         '%s does not correspond to pygit2 Commit or Tag object. It is of type %s',
                         tag_ref, type(tag_obj)
                     )
-=======
-                if not isinstance(tag_obj, pygit2.Commit):
-                    log.error("%s does not correspond to pygit2.Commit object", tag_ref)
->>>>>>> a670b4ae
                 else:
                     try:
                         # If no AttributeError raised, this is an annotated tag
