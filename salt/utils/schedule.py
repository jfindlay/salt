--- conflicted
+++ resolved
@@ -407,16 +407,14 @@
                'schedule': data['name'],
                'jid': '{0:%Y%m%d%H%M%S%f}'.format(datetime.datetime.now())}
 
-<<<<<<< HEAD
         if 'metadata' in data:
             if isinstance(data['metadata'], dict):
                 ret['metadata'] = data['metadata']
             else:
                 log.warning('schedule: The metadata parameter must be '
                             'specified as a dictionary.  Ignoring.')
-=======
+
         salt.utils.appendproctitle(ret['jid'])
->>>>>>> d3f82b2a
 
         proc_fn = os.path.join(
             salt.minion.get_proc_dir(self.opts['cachedir']),
