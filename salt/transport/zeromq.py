--- conflicted
+++ resolved
@@ -56,10 +56,6 @@
 import tornado.concurrent
 
 # Import third party libs
-<<<<<<< HEAD
-from salt.ext import six
-=======
->>>>>>> 63a294f4
 try:
     from Cryptodome.Cipher import PKCS1_OAEP
 except ImportError:
