--- conflicted
+++ resolved
@@ -19,51 +19,18 @@
 
 from . import raeting
 
-<<<<<<< HEAD
-=======
-
-class Stack(object):
-    ''' RAET protocol stack object'''
-    def __init__(self):
-        ''' Setup Stack instance'''
-        self.devices = odict()  # devices managed by this stack
-
-
-class Device(object):
-    ''' RAET protocol endpoint device object'''
-    def __init__(self, did=0, stack=None, host='', port=raeting.RAET_PORT):
-        ''' Setup Device instance'''
-        self.did = did  # device id
-        self.stack = stack  # Stack object that manages this device
-        self.host = socket.gethostbyname(host)
-        self.port = port
-
-    @property
-    def ha(self):
-        '''ha property that returns ip address (host, port) tuple'''
-        return (self.host, self.port)
-
-
->>>>>>> 215372ee
 class Part(object):
     '''
     Base class for parts of a RAET packet
     Should be subclassed
     '''
-<<<<<<< HEAD
+
     def __init__(self, packet=None, kind=None, **kwa):
         '''
         Setup Part instance
         '''
         self.packet = packet # Packet this Part belongs too
         self.kind = kind # part kind
-=======
-    def __init__(self, packet=None, kind=None, length=None, **kwa):
-        ''' Setup Part instance '''
-        self.packet = packet  # Packet this Part belongs too
-        self.kind = kind   # part kind
-        self.length = length  # specified length of part not computed length
->>>>>>> 215372ee
         self.packed = ''
 
     def __len__(self):
@@ -74,16 +41,10 @@
 
     @property
     def size(self):
-<<<<<<< HEAD
        '''
        Property is the length of this Part
        '''
        return (self.__len__())
-=======
-        ''' size property returns the length of the .packed of this Part'''
-        return len(self.packed)
-
->>>>>>> 215372ee
 
 class Head(Part):
     '''
@@ -95,29 +56,18 @@
         Setup Head instance
         '''
         super(Head, self).__init__(**kwa)
-<<<<<<< HEAD
 
 class TxHead(Head):
     '''
     RAET protocl transmit packet header class
     '''
-=======
-        self.data = odict(raeting.HEAD_DEFAULTS)  # ensures correct order
->>>>>>> 215372ee
-
     def pack(self):
         '''
         Composes and returns .packed, which is the packed form of this part
         '''
         self.packed = ''
-<<<<<<< HEAD
         self.kind= self.packet.data['hk']
         data = self.packet.data # for speed
-=======
-        self.data = odict(raeting.HEAD_DEFAULTS)  # refresh
-        self.data['vn'] = self.packet.version
-        self.data['pk'] = self.packet.kind
->>>>>>> 215372ee
 
         data['pk'] = self.packet.kind
         data['nk'] = self.packet.neck.kind
@@ -131,17 +81,11 @@
 
         # kit always includes header kind and length fields
         kit = odict([('hk', self.kind), ('hl', 0)])
-<<<<<<< HEAD
         for k, v in raeting.PACKET_DEFAULTS.items():# include if not equal to default
             if (   (k in raeting.HEAD_FIELDS) and
                    (k not in raeting.PACKET_FLAGS ) and
                    (data[k] != v)):
                 kit[k] = data[k]
-=======
-        for k, v in raeting.HEAD_DEFAULTS.items():  # include if not equal to default
-            if (self.data[k] != v) and (k not in raeting.PACKET_FLAGS):
-                kit[k] = self.data[k]
->>>>>>> 215372ee
 
         if self.kind == raeting.headKinds.json:
             kit['hl'] = '00'  # need hex string so fixed length and jsonable
@@ -151,13 +95,8 @@
             if hl > raeting.MAX_HEAD_LEN:
                 self.packet.error = "Head length of {0}, exceeds max of {1}".format(hl, MAX_HEAD_LEN)
                 return self.packed
-<<<<<<< HEAD
             #subsitute true length converted to 2 byte hex string
             self.packed = packed.replace('"hl":"00"', '"hl":"{0}"'.format("{0:02x}".format(hl)[-2:]), 1)
-=======
-            # subsitute true length converted to 2 byte hex string
-            self.packed = packed.replace('"hl":"00"', '"hl":"{0}"'.format("{0:02x}".format(self.length)[-2:]), 1)
->>>>>>> 215372ee
 
         return self.packed
 
@@ -182,14 +121,9 @@
         Returns False and updates .packet.error if failure occurs
         '''
         self.packed = ''
-<<<<<<< HEAD
         data = self.packet.data #for speed
         packed = self.packet.packed #for speed
         if packed.startswith('{"hk":1,') and raeting.JSON_END in packed:  # json header
-=======
-        self.data = odict(raeting.HEAD_DEFAULTS)  # refresh
-        if rest.startswith('{"hk":1,') and raeting.JSON_END in rest:  # json header
->>>>>>> 215372ee
             self.kind = raeting.headKinds.json
             front, sep, back = packed.partition(raeting.JSON_END)
             self.packed = "{0}{1}".format(front, sep)
@@ -222,14 +156,9 @@
         '''
         values = unpackByte(format='11111111', byte=int(flags, 16), boolean=False)
         for i, field in enumerate(raeting.PACKET_FLAG_FIELDS):
-<<<<<<< HEAD
             if field in self.packet.data:
                 self.packet.data[field] = values[i]
-=======
-            if field in self.data:
-                self.data[field] = values[i]
-
->>>>>>> 215372ee
+
 
 class Neck(Part):
     '''
@@ -415,21 +344,8 @@
     '''
     def __init__(self, kind=None):
         ''' Setup Packet instance. Meta data for a packet. '''
-<<<<<<< HEAD
         self.kind = kind or raeting.PACKET_DEFAULTS['pk']
         self.packed = '' #packed string
-=======
-        self.stack = stack  # stack that handles this packet
-        self.version = version or raeting.HEAD_DEFAULTS['vn']
-        self.kind = kind or raeting.HEAD_DEFAULTS['pk']
-        self.src = Device(host=sh, port=sp)  # source device
-        self.dst = Device(host=dh, port=dp)  # destination device
-        self.head = Head(packet=self)
-        self.neck = Neck(packet=self)
-        self.body = Body(packet=self, data=body)
-        self.tail = Tail(packet=self)
-        self.packed = ''  # packed string
->>>>>>> 215372ee
         self.error = ''
         self.data = odict(raeting.PACKET_DEFAULTS)
 
@@ -440,7 +356,6 @@
         '''
         return len(self.packed)
 
-<<<<<<< HEAD
     def refresh(self, data=None):
         '''
         Refresh .data to defaults and update if data
@@ -467,29 +382,6 @@
             self.data.update(data)
         if embody and data:
             self.pack()
-=======
-    def load(self, data=None):
-        ''' Loud up attributes of parts if provided '''
-        data = data or odict()
-        raeting.updateMissing(data, raeting.PACKET_DEFAULTS)
-        self.version = data['vn']
-        self.crdrFlag = data['cf']
-        self.multFlag = data['mf']
-        self.brstFlag = data['bf']
-        self.pendFlag = data['pf']
-        self.allFlag = data['af']
-
-        self.src.did = data['sd']
-        self.src.host = data['sh']
-        self.src.port = data['sp']
-        self.dst.did = data['dd']
-        self.dst.host = data['dh']
-        self.dst.port = data['dp']
-        self.head.kind = data['hk']
-        self.neck.kind = data['nk']
-        self.body.kind = data['bk']
-        self.tail.kind = data['tk']
->>>>>>> 215372ee
 
     def pack(self):
         '''
@@ -591,7 +483,6 @@
 
         return True
 
-<<<<<<< HEAD
     def parseBack(self):
         '''
         Parses raw packet body and tail and validates
@@ -613,14 +504,8 @@
         '''
         return True
 
-
     def validate(self):
         '''
         Uses tail to validate body such as decrypt
         '''
-=======
-    def verify(self):
-        ''' Uses tail to verify body does not have errors '''
-
->>>>>>> 215372ee
         return True