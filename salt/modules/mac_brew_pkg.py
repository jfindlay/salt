"""
Homebrew for macOS

It is recommended for the ``salt-minion`` to have the ``HOMEBREW_PREFIX``
environment variable set.

This will ensure that Salt uses the correct path for the ``brew`` binary.

Typically, this is set to ``/usr/local`` for Intel Macs and ``/opt/homebrew``
for Apple Silicon Macs.

.. important::
    If you feel that Salt should be using this module to manage packages on a
    minion, and it is using a different module (or gives an error similar to
    *'pkg.install' is not available*), see :ref:`here
    <module-provider-override>`.
"""

import copy
import logging
import os

import salt.utils.data
import salt.utils.functools
import salt.utils.json
import salt.utils.path
import salt.utils.pkg
import salt.utils.versions
from salt.exceptions import CommandExecutionError, MinionError, SaltInvocationError

log = logging.getLogger(__name__)

# Define the module's virtual name
__virtualname__ = "pkg"


def __virtual__():
    """
    Confine this module to macOS with Homebrew.
    """
    if __grains__["os"] != "MacOS":
        return False, "brew module is macos specific"
    if not _homebrew_bin():
        return False, "The 'brew' binary was not found"
    return __virtualname__


def _list_taps():
    """
    List currently installed brew taps
    """
    return _call_brew("tap")["stdout"].splitlines()


def _list_pinned():
    """
    List currently pinned formulas
    """
    return _call_brew("list", "--pinned")["stdout"].splitlines()


def _pin(pkg, runas=None):
    """
    Pin pkg
    """
    try:
        _call_brew("pin", pkg)
    except CommandExecutionError:
        log.error('Failed to pin "%s"', pkg)
        return False

    return True


def _unpin(pkg, runas=None):
    """
    Pin pkg
    """
    try:
        _call_brew("unpin", pkg)
    except CommandExecutionError:
        log.error('Failed to unpin "%s"', pkg)
        return False

    return True


def _tap(tap, runas=None):
    """
    Add unofficial GitHub repos to the list of formulas that brew tracks,
    updates, and installs from.
    """
    if tap in _list_taps():
        return True

    try:
        _call_brew("tap", tap)
    except CommandExecutionError:
        log.error('Failed to tap "%s"', tap)
        return False

    return True


def _homebrew_os_bin():
    """
    Fetch PATH binary brew full path eg: /usr/local/bin/brew (symbolic link)
    """

    original_path = os.environ.get("PATH")
    try:
        # Add "/opt/homebrew" temporary to the PATH for Apple Silicon if
        # the PATH does not include "/opt/homebrew"
        current_path = original_path or ""
        homebrew_path = "/opt/homebrew/bin"
        if homebrew_path not in current_path.split(os.path.pathsep):
            extended_path = os.path.pathsep.join([current_path, homebrew_path])
            os.environ["PATH"] = extended_path.lstrip(os.path.pathsep)

        # Search for the brew executable in the current PATH
        brew = salt.utils.path.which("brew")
    finally:
        # Restore original PATH
        if original_path is None:
            del os.environ["PATH"]
        else:
            os.environ["PATH"] = original_path

    return brew


def _homebrew_bin():
    """
    Returns the full path to the homebrew binary in the homebrew installation folder
    """
    ret = homebrew_prefix()
    if ret is not None:
        ret += "/bin/brew"
    else:
        log.warning("Failed to find homebrew prefix")

    return ret


def _call_brew(*cmd, failhard=True):
    """
    Calls the brew command with the user account of brew
    """
    brew_exec = _homebrew_bin()

    user = __salt__["file.get_user"](brew_exec)
    runas = user if user != __opts__["user"] else None
    _cmd = []
    if runas:
        _cmd = [f"sudo -i -n -H -u {runas} -- "]
<<<<<<< HEAD
    _cmd = _cmd + [brew_exec] + list(cmd)
=======
    _cmd = _cmd + [salt.utils.path.which("brew")] + list(cmd)
>>>>>>> fcb38a54
    _cmd = " ".join(_cmd)

    runas = None
    result = __salt__["cmd.run_all"](
        cmd=_cmd,
        runas=runas,
        output_loglevel="trace",
        python_shell=False,
    )
    if failhard and result["retcode"] != 0:
        raise CommandExecutionError("Brew command failed", info={"result": result})
    return result


def _list_pkgs_from_context(versions_as_list):
    """
    Use pkg list from __context__
    """
    if versions_as_list:
        return __context__["pkg.list_pkgs"]
    else:
        ret = copy.deepcopy(__context__["pkg.list_pkgs"])
        __salt__["pkg_resource.stringify"](ret)
        return ret


def homebrew_prefix():
    """
    Returns the full path to the homebrew prefix.

    CLI Example:

    .. code-block:: bash

        salt '*' pkg.homebrew_prefix
    """

    # If HOMEBREW_PREFIX env variable is present, use it
    env_homebrew_prefix = "HOMEBREW_PREFIX"
    if env_homebrew_prefix in os.environ:
        log.debug(f"{env_homebrew_prefix} is set. Using it for homebrew prefix.")
        return os.environ[env_homebrew_prefix]

    # Try brew --prefix otherwise
    try:
        log.debug("Trying to find homebrew prefix by running 'brew --prefix'")

        brew = _homebrew_os_bin()
        if brew is not None:
            # Check if the found brew command is the right one
            import salt.modules.cmdmod
            import salt.modules.file

            runas = salt.modules.file.get_user(brew)
            ret = salt.modules.cmdmod.run(
                "brew --prefix", runas=runas, output_loglevel="trace", raise_err=True
            )

            return ret
    except CommandExecutionError as e:
        log.debug(
            f"Unable to find homebrew prefix by running 'brew --prefix'. Error: {str(e)}"
        )

    return None


def list_pkgs(versions_as_list=False, **kwargs):
    """
    List the packages currently installed in a dict::

        {'<package_name>': '<version>'}

    CLI Example:

    .. code-block:: bash

        salt '*' pkg.list_pkgs
    """
    versions_as_list = salt.utils.data.is_true(versions_as_list)
    # not yet implemented or not applicable
    if any(
        [salt.utils.data.is_true(kwargs.get(x)) for x in ("removed", "purge_desired")]
    ):
        return {}

    if "pkg.list_pkgs" in __context__ and kwargs.get("use_context", True):
        return _list_pkgs_from_context(versions_as_list)

    ret = {}
    package_info = salt.utils.json.loads(
        _call_brew("info", "--json=v2", "--installed")["stdout"]
    )

    for package in package_info["formulae"]:
        # Brew allows multiple versions of the same package to be installed.
        # Salt allows for this, so it must be accounted for.
        pkg_versions = [v["version"] for v in package["installed"]]
        # Brew allows for aliasing of packages, all of which will be
        # installable from a Salt call, so all names must be accounted for.
        pkg_names = package["aliases"] + [package["name"], package["full_name"]]
        # Create a list of tuples containing all possible combinations of
        # names and versions, because all are valid.
        combinations = [(n, v) for n in pkg_names for v in pkg_versions]

        for pkg_name, pkg_version in combinations:
            __salt__["pkg_resource.add_pkg"](ret, pkg_name, pkg_version)

    for package in package_info["casks"]:
        pkg_version = package["installed"]
        pkg_names = {package["full_token"], package["token"]}
        pkg_tap = package.get("tap", None)
        # The following name is appended to maintain backward compatibility
        # with old salt formulas. Since full_token and token are the same
        # for official taps (homebrew/*).
        if not pkg_tap:
            # Tap is null when the package is from homebrew/cask.
            pkg_tap = "homebrew/cask"
        pkg_names.add("/".join([pkg_tap, package["token"]]))
        for pkg_name in pkg_names:
            __salt__["pkg_resource.add_pkg"](ret, pkg_name, pkg_version)

    __salt__["pkg_resource.sort_pkglist"](ret)
    __context__["pkg.list_pkgs"] = copy.deepcopy(ret)
    if not versions_as_list:
        __salt__["pkg_resource.stringify"](ret)
    return ret


def version(*names, **kwargs):
    """
    Returns a string representing the package version or an empty string if not
    installed. If more than one package name is specified, a dict of
    name/version pairs is returned.

    CLI Example:

    .. code-block:: bash

        salt '*' pkg.version <package name>
        salt '*' pkg.version <package1> <package2> <package3>
    """
    return __salt__["pkg_resource.version"](*names, **kwargs)


def latest_version(*names, **kwargs):
    """
    Return the latest version of the named package available for upgrade or
    installation

    Currently chooses stable versions, falling back to devel if that does not
    exist.

    CLI Example:

    .. code-block:: bash

        salt '*' pkg.latest_version <package name>
        salt '*' pkg.latest_version <package1> <package2> <package3>
    """
    refresh = salt.utils.data.is_true(kwargs.pop("refresh", True))
    if refresh:
        refresh_db()

    def get_version(pkg_info):
        # Perhaps this will need an option to pick devel by default
        version = pkg_info["versions"]["stable"] or pkg_info["versions"]["devel"]
        if pkg_info["versions"]["bottle"] and pkg_info["revision"] >= 1:
            version = "{}_{}".format(version, pkg_info["revision"])
        return version

    versions_dict = {key: get_version(val) for key, val in _info(*names).items()}

    if len(names) == 1:
        return next(iter(versions_dict.values()))
    else:
        return versions_dict


# available_version is being deprecated
available_version = salt.utils.functools.alias_function(
    latest_version, "available_version"
)


def remove(name=None, pkgs=None, **kwargs):
    """
    Removes packages with ``brew uninstall``.

    name
        The name of the package to be deleted.


    Multiple Package Options:

    pkgs
        A list of packages to delete. Must be passed as a python list. The
        ``name`` parameter will be ignored if this option is passed.

    .. versionadded:: 0.16.0


    Returns a dict containing the changes.

    CLI Example:

    .. code-block:: bash

        salt '*' pkg.remove <package name>
        salt '*' pkg.remove <package1>,<package2>,<package3>
        salt '*' pkg.remove pkgs='["foo", "bar"]'
    """
    try:
        pkg_params = __salt__["pkg_resource.parse_targets"](name, pkgs, **kwargs)[0]
    except MinionError as exc:
        raise CommandExecutionError(exc)

    old = list_pkgs()
    targets = [x for x in pkg_params if x in old]
    if not targets:
        return {}

    out = _call_brew("uninstall", *targets)
    if out["retcode"] != 0 and out["stderr"]:
        errors = [out["stderr"]]
    else:
        errors = []

    __context__.pop("pkg.list_pkgs", None)
    new = list_pkgs()
    ret = salt.utils.data.compare_dicts(old, new)

    if errors:
        raise CommandExecutionError(
            "Problem encountered removing package(s)",
            info={"errors": errors, "changes": ret},
        )

    return ret


def refresh_db(**kwargs):
    """
    Update the homebrew package repository.

    CLI Example:

    .. code-block:: bash

        salt '*' pkg.refresh_db
    """
    # Remove rtag file to keep multiple refreshes from happening in pkg states
    salt.utils.pkg.clear_rtag(__opts__)
    if _call_brew("update")["retcode"]:
        log.error("Failed to update")
        return False

    return True


def _info(*pkgs):
    """
    Get all info brew can provide about a list of packages.

    Does not do any kind of processing, so the format depends entirely on
    the output brew gives. This may change if a new version of the format is
    requested.

    On failure, returns an empty dict and logs failure.
    On success, returns a dict mapping each item in pkgs to its corresponding
    object in the output of 'brew info'.

    Caveat: If one of the packages does not exist, no packages will be
            included in the output.
    """
    brew_result = _call_brew("info", "--json=v2", *pkgs)
    if brew_result["retcode"]:
        log.error("Failed to get info about packages: %s", " ".join(pkgs))
        return {}
    output = salt.utils.json.loads(brew_result["stdout"])

    meta_info = {"formulae": ["name", "full_name"], "casks": ["token", "full_token"]}

    pkgs_info = dict()
    for tap, keys in meta_info.items():
        data = output[tap]
        if len(data) == 0:
            continue

        for _pkg in data:
            for key in keys:
                if _pkg[key] in pkgs:
                    pkgs_info[_pkg[key]] = _pkg

    return pkgs_info


def install(name=None, pkgs=None, taps=None, options=None, **kwargs):
    """
    Install the passed package(s) with ``brew install``

    name
        The name of the formula to be installed. Note that this parameter is
        ignored if "pkgs" is passed.

        CLI Example:

        .. code-block:: bash

            salt '*' pkg.install <package name>

    taps
        Unofficial GitHub repos to use when updating and installing formulas.

        CLI Example:

        .. code-block:: bash

            salt '*' pkg.install <package name> tap='<tap>'
            salt '*' pkg.install zlib taps='homebrew/dupes'
            salt '*' pkg.install php54 taps='["josegonzalez/php", "homebrew/dupes"]'

    options
        Options to pass to brew. Only applies to initial install. Due to how brew
        works, modifying chosen options requires a full uninstall followed by a
        fresh install. Note that if "pkgs" is used, all options will be passed
        to all packages. Unrecognized options for a package will be silently
        ignored by brew.

        CLI Example:

        .. code-block:: bash

            salt '*' pkg.install <package name> tap='<tap>'
            salt '*' pkg.install php54 taps='["josegonzalez/php", "homebrew/dupes"]' options='["--with-fpm"]'

    Multiple Package Installation Options:

    pkgs
        A list of formulas to install. Must be passed as a python list.

        CLI Example:

        .. code-block:: bash

            salt '*' pkg.install pkgs='["foo","bar"]'


    Returns a dict containing the new package names and versions::

        {'<package>': {'old': '<old-version>',
                       'new': '<new-version>'}}

    CLI Example:

    .. code-block:: bash

        salt '*' pkg.install 'package package package'
    """
    try:
        pkg_params, pkg_type = __salt__["pkg_resource.parse_targets"](
            name, pkgs, kwargs.get("sources", {})
        )
    except MinionError as exc:
        raise CommandExecutionError(exc)

    if not pkg_params:
        return {}

    cmd = ["install"]
    cmd.extend(list(pkg_params))

    old = list_pkgs()

    # Ensure we've tapped the repo if necessary
    if taps:
        if not isinstance(taps, list):
            # Feels like there is a better way to allow for tap being
            # specified as both a string and a list
            taps = [taps]

        for tap in taps:
            _tap(tap)

    if options:
        cmd.extend(options)

    out = _call_brew(*cmd)
    if out["retcode"] != 0 and out["stderr"]:
        errors = [out["stderr"]]
    else:
        errors = []

    __context__.pop("pkg.list_pkgs", None)
    new = list_pkgs()
    ret = salt.utils.data.compare_dicts(old, new)

    if errors:
        raise CommandExecutionError(
            "Problem encountered installing package(s)",
            info={"errors": errors, "changes": ret},
        )

    return ret


def list_upgrades(refresh=True, include_casks=False, **kwargs):  # pylint: disable=W0613
    """
    Check whether or not an upgrade is available for all packages

    CLI Example:

    .. code-block:: bash

        salt '*' pkg.list_upgrades
    """
    if refresh:
        refresh_db()

    res = _call_brew("outdated", "--json=v2")
    ret = {}

    try:
        data = salt.utils.json.loads(res["stdout"])
    except ValueError as err:
        msg = f'unable to interpret output from "brew outdated": {err}'
        log.error(msg)
        raise CommandExecutionError(msg)

    for pkg in data["formulae"]:
        # current means latest available to brew
        ret[pkg["name"]] = pkg["current_version"]

    if include_casks:
        for pkg in data["casks"]:
            # current means latest available to brew
            ret[pkg["name"]] = pkg["current_version"]

    return ret


def upgrade_available(pkg, **kwargs):
    """
    Check whether or not an upgrade is available for a given package

    CLI Example:

    .. code-block:: bash

        salt '*' pkg.upgrade_available <package name>
    """
    return pkg in list_upgrades(**kwargs)


def upgrade(refresh=True, **kwargs):
    """
    Upgrade outdated, unpinned brews.

    refresh
        Fetch the newest version of Homebrew and all formulae from GitHub before installing.

    Returns a dictionary containing the changes:

    .. code-block:: python

        {'<package>':  {'old': '<old-version>',
                        'new': '<new-version>'}}

    CLI Example:

    .. code-block:: bash

        salt '*' pkg.upgrade
    """
    ret = {
        "changes": {},
        "result": True,
        "comment": "",
    }

    old = list_pkgs()

    if salt.utils.data.is_true(refresh):
        refresh_db()

    result = _call_brew("upgrade", failhard=False)
    __context__.pop("pkg.list_pkgs", None)
    new = list_pkgs()
    ret = salt.utils.data.compare_dicts(old, new)

    if result["retcode"] != 0:
        raise CommandExecutionError(
            "Problem encountered upgrading packages",
            info={"changes": ret, "result": result},
        )

    return ret


def info_installed(*names, **kwargs):
    """
    Return the information of the named package(s) installed on the system.

    .. versionadded:: 2016.3.1

    names
        The names of the packages for which to return information.

    CLI Example:

    .. code-block:: bash

        salt '*' pkg.info_installed <package1>
        salt '*' pkg.info_installed <package1> <package2> <package3> ...
    """
    return _info(*names)


def hold(name=None, pkgs=None, sources=None, **kwargs):  # pylint: disable=W0613
    """
    Set package in 'hold' state, meaning it will not be upgraded.

    .. versionadded:: 3001

    name
        The name of the package, e.g., 'tmux'

    CLI Example:

     .. code-block:: bash

        salt '*' pkg.hold <package name>

    pkgs
        A list of packages to hold. Must be passed as a python list.

    CLI Example:

    .. code-block:: bash

        salt '*' pkg.hold pkgs='["foo", "bar"]'
    """
    if not name and not pkgs and not sources:
        raise SaltInvocationError("One of name, pkgs, or sources must be specified.")
    if pkgs and sources:
        raise SaltInvocationError("Only one of pkgs or sources can be specified.")

    targets = []
    if pkgs:
        targets.extend(pkgs)
    elif sources:
        for source in sources:
            targets.append(next(iter(source)))
    else:
        targets.append(name)

    ret = {}
    pinned = _list_pinned()
    installed = list_pkgs()
    for target in targets:
        if isinstance(target, dict):
            target = next(iter(target))

        ret[target] = {"name": target, "changes": {}, "result": False, "comment": ""}

        if target not in installed:
            ret[target]["comment"] = f"Package {target} does not have a state."
        elif target not in pinned:
            if "test" in __opts__ and __opts__["test"]:
                ret[target].update(result=None)
                ret[target]["comment"] = f"Package {target} is set to be held."
            else:
                result = _pin(target)
                if result:
                    changes = {"old": "install", "new": "hold"}
                    ret[target].update(changes=changes, result=True)
                    ret[target]["comment"] = f"Package {target} is now being held."
                else:
                    ret[target].update(result=False)
                    ret[target]["comment"] = f"Unable to hold package {target}."
        else:
            ret[target].update(result=True)
            ret[target]["comment"] = f"Package {target} is already set to be held."
    return ret


pin = hold


def unhold(name=None, pkgs=None, sources=None, **kwargs):  # pylint: disable=W0613
    """
    Set package current in 'hold' state to install state,
    meaning it will be upgraded.

    .. versionadded:: 3001

    name
        The name of the package, e.g., 'tmux'

     CLI Example:

     .. code-block:: bash

        salt '*' pkg.unhold <package name>

    pkgs
        A list of packages to unhold. Must be passed as a python list.

    CLI Example:

    .. code-block:: bash

        salt '*' pkg.unhold pkgs='["foo", "bar"]'
    """
    if not name and not pkgs and not sources:
        raise SaltInvocationError("One of name, pkgs, or sources must be specified.")
    if pkgs and sources:
        raise SaltInvocationError("Only one of pkgs or sources can be specified.")

    targets = []
    if pkgs:
        targets.extend(pkgs)
    elif sources:
        for source in sources:
            targets.append(next(iter(source)))
    else:
        targets.append(name)

    ret = {}
    pinned = _list_pinned()
    installed = list_pkgs()
    for target in targets:
        if isinstance(target, dict):
            target = next(iter(target))

        ret[target] = {"name": target, "changes": {}, "result": False, "comment": ""}

        if target not in installed:
            ret[target]["comment"] = f"Package {target} does not have a state."
        elif target in pinned:
            if "test" in __opts__ and __opts__["test"]:
                ret[target].update(result=None)
                ret[target]["comment"] = f"Package {target} is set to be unheld."
            else:
                result = _unpin(target)
                if result:
                    changes = {"old": "hold", "new": "install"}
                    ret[target].update(changes=changes, result=True)
                    ret[target][
                        "comment"
                    ] = f"Package {target} is no longer being held."
                else:
                    ret[target].update(result=False)
                    ret[target]["comment"] = f"Unable to unhold package {target}."
        else:
            ret[target].update(result=True)
            ret[target]["comment"] = f"Package {target} is already set not to be held."
    return ret


unpin = unhold<|MERGE_RESOLUTION|>--- conflicted
+++ resolved
@@ -153,11 +153,7 @@
     _cmd = []
     if runas:
         _cmd = [f"sudo -i -n -H -u {runas} -- "]
-<<<<<<< HEAD
     _cmd = _cmd + [brew_exec] + list(cmd)
-=======
-    _cmd = _cmd + [salt.utils.path.which("brew")] + list(cmd)
->>>>>>> fcb38a54
     _cmd = " ".join(_cmd)
 
     runas = None
@@ -198,7 +194,7 @@
     # If HOMEBREW_PREFIX env variable is present, use it
     env_homebrew_prefix = "HOMEBREW_PREFIX"
     if env_homebrew_prefix in os.environ:
-        log.debug(f"{env_homebrew_prefix} is set. Using it for homebrew prefix.")
+        log.debug("%s is set. Using it for homebrew prefix.", env_homebrew_prefix)
         return os.environ[env_homebrew_prefix]
 
     # Try brew --prefix otherwise
@@ -217,9 +213,9 @@
             )
 
             return ret
-    except CommandExecutionError as e:
+    except CommandExecutionError as exc:
         log.debug(
-            f"Unable to find homebrew prefix by running 'brew --prefix'. Error: {str(e)}"
+            "Unable to find homebrew prefix by running 'brew --prefix'. Error: %s", exc
         )
 
     return None
