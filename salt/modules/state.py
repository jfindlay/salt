# -*- coding: utf-8 -*-
"""
Control the state system on the minion.

State Caching
-------------

When a highstate is called, the minion automatically caches a copy of the last
high data. If you then run a highstate with cache=True it will use that cached
highdata and won't hit the fileserver except for ``salt://`` links in the
states themselves.
"""

# Import python libs
from __future__ import absolute_import, print_function, unicode_literals

import logging
import os
import shutil
import sys
import tarfile
import tempfile
import time

# Import salt libs
import salt.config
import salt.defaults.exitcodes
import salt.payload
import salt.state
import salt.utils.args
import salt.utils.data
import salt.utils.event
import salt.utils.files
import salt.utils.functools
import salt.utils.hashutils
import salt.utils.jid
import salt.utils.json
import salt.utils.msgpack
import salt.utils.platform
import salt.utils.state
import salt.utils.stringutils
import salt.utils.url
import salt.utils.versions
from salt.exceptions import CommandExecutionError, SaltInvocationError

# Import 3rd-party libs
from salt.ext import six
from salt.runners.state import orchestrate as _orchestrate
from salt.utils.odict import OrderedDict

__proxyenabled__ = ["*"]

__outputter__ = {
<<<<<<< HEAD
    'sls': 'highstate',
    'sls_id': 'highstate',
    'pkg': 'highstate',
    'top': 'highstate',
    'single': 'highstate',
    'highstate': 'highstate',
    'template': 'highstate',
    'template_str': 'highstate',
    'apply_': 'highstate',
    'test': 'highstate',
    'request': 'highstate',
    'check_request': 'highstate',
    'run_request': 'highstate',
=======
    "sls": "highstate",
    "sls_id": "highstate",
    "pkg": "highstate",
    "top": "highstate",
    "single": "highstate",
    "highstate": "highstate",
    "template": "highstate",
    "template_str": "highstate",
    "apply_": "highstate",
    "request": "highstate",
    "check_request": "highstate",
    "run_request": "highstate",
>>>>>>> a670b4ae
}

__func_alias__ = {"apply_": "apply"}
log = logging.getLogger(__name__)

# Define the module's virtual name
__virtualname__ = "state"


def __virtual__():
    """
    Set the virtualname
    """
    # Update global namespace with functions that are cloned in this module
    global _orchestrate
    _orchestrate = salt.utils.functools.namespaced_function(_orchestrate, globals())

    return __virtualname__


def _filter_running(runnings):
    """
    Filter out the result: True + no changes data
    """
    ret = dict(
        (tag, value)
        for tag, value in six.iteritems(runnings)
        if not value["result"] or value["changes"]
    )
    return ret


def _set_retcode(ret, highstate=None):
    """
    Set the return code based on the data back from the state system
    """

    # Set default retcode to 0
    __context__["retcode"] = salt.defaults.exitcodes.EX_OK

    if isinstance(ret, list):
        __context__["retcode"] = salt.defaults.exitcodes.EX_STATE_COMPILER_ERROR
        return
    if not __utils__["state.check_result"](ret, highstate=highstate):
        __context__["retcode"] = salt.defaults.exitcodes.EX_STATE_FAILURE


def _get_pillar_errors(kwargs, pillar=None):
    """
    Checks all pillars (external and internal) for errors.
    Return an error message, if anywhere or None.

    :param kwargs: dictionary of options
    :param pillar: external pillar
    :return: None or an error message
    """
    return (
        None
        if kwargs.get("force")
        else (pillar or {}).get("_errors", __pillar__.get("_errors")) or None
    )


def _wait(jid):
    """
    Wait for all previously started state jobs to finish running
    """
    if jid is None:
        jid = salt.utils.jid.gen_jid(__opts__)
    states = _prior_running_states(jid)
    while states:
        time.sleep(1)
        states = _prior_running_states(jid)


def _snapper_pre(opts, jid):
    """
    Create a snapper pre snapshot
    """
    snapper_pre = None
    try:
        if not opts["test"] and __opts__.get("snapper_states"):
            # Run the snapper pre snapshot
            snapper_pre = __salt__["snapper.create_snapshot"](
                config=__opts__.get("snapper_states_config", "root"),
                snapshot_type="pre",
                description="Salt State run for jid {0}".format(jid),
                __pub_jid=jid,
            )
    except Exception:  # pylint: disable=broad-except
        log.error("Failed to create snapper pre snapshot for jid: %s", jid)
    return snapper_pre


def _snapper_post(opts, jid, pre_num):
    """
    Create the post states snapshot
    """
    try:
        if not opts["test"] and __opts__.get("snapper_states") and pre_num:
            # Run the snapper pre snapshot
            __salt__["snapper.create_snapshot"](
                config=__opts__.get("snapper_states_config", "root"),
                snapshot_type="post",
                pre_number=pre_num,
                description="Salt State run for jid {0}".format(jid),
                __pub_jid=jid,
            )
    except Exception:  # pylint: disable=broad-except
        log.error("Failed to create snapper pre snapshot for jid: %s", jid)


def _get_pause(jid, state_id=None):
    """
    Return the pause information for a given jid
    """
    pause_dir = os.path.join(__opts__["cachedir"], "state_pause")
    pause_path = os.path.join(pause_dir, jid)
    if not os.path.exists(pause_dir):
        try:
            os.makedirs(pause_dir)
        except OSError:
            # File created in the gap
            pass
    data = {}
    if state_id is not None:
        if state_id not in data:
            data[state_id] = {}
    if os.path.exists(pause_path):
        with salt.utils.files.fopen(pause_path, "rb") as fp_:
            data = salt.utils.msgpack.loads(fp_.read())
    return data, pause_path


def get_pauses(jid=None):
    """
    Get a report on all of the currently paused state runs and pause
    run settings.
    Optionally send in a jid if you only desire to see a single pause
    data set.
    """
    ret = {}
    active = __salt__["saltutil.is_running"]("state.*")
    pause_dir = os.path.join(__opts__["cachedir"], "state_pause")
    if not os.path.exists(pause_dir):
        return ret
    if jid is None:
        jids = os.listdir(pause_dir)
    elif isinstance(jid, list):
        jids = salt.utils.data.stringify(jid)
    else:
        jids = [six.text_type(jid)]
    for scan_jid in jids:
        is_active = False
        for active_data in active:
            if active_data["jid"] == scan_jid:
                is_active = True
        if not is_active:
            try:
                pause_path = os.path.join(pause_dir, scan_jid)
                os.remove(pause_path)
            except OSError:
                # Already gone
                pass
            continue
        data, pause_path = _get_pause(scan_jid)
        ret[scan_jid] = data
    return ret


def soft_kill(jid, state_id=None):
    """
    Set up a state run to die before executing the given state id,
    this instructs a running state to safely exit at a given
    state id. This needs to pass in the jid of the running state.
    If a state_id is not passed then the jid referenced will be safely exited
    at the beginning of the next state run.

    The given state id is the id got a given state execution, so given a state
    that looks like this:

    .. code-block:: yaml

        vim:
          pkg.installed: []

    The state_id to pass to `soft_kill` is `vim`

    CLI Examples:

    .. code-block:: bash

        salt '*' state.soft_kill 20171130110407769519
        salt '*' state.soft_kill 20171130110407769519 vim
    """
    jid = six.text_type(jid)
    if state_id is None:
        state_id = "__all__"
    data, pause_path = _get_pause(jid, state_id)
    data[state_id]["kill"] = True
    with salt.utils.files.fopen(pause_path, "wb") as fp_:
        fp_.write(salt.utils.msgpack.dumps(data))


def pause(jid, state_id=None, duration=None):
    """
    Set up a state id pause, this instructs a running state to pause at a given
    state id. This needs to pass in the jid of the running state and can
    optionally pass in a duration in seconds. If a state_id is not passed then
    the jid referenced will be paused at the beginning of the next state run.

    The given state id is the id got a given state execution, so given a state
    that looks like this:

    .. code-block:: yaml

        vim:
          pkg.installed: []

    The state_id to pass to `pause` is `vim`

    CLI Examples:

    .. code-block:: bash

        salt '*' state.pause 20171130110407769519
        salt '*' state.pause 20171130110407769519 vim
        salt '*' state.pause 20171130110407769519 vim 20
    """
    jid = six.text_type(jid)
    if state_id is None:
        state_id = "__all__"
    data, pause_path = _get_pause(jid, state_id)
    if duration:
        data[state_id]["duration"] = int(duration)
    with salt.utils.files.fopen(pause_path, "wb") as fp_:
        fp_.write(salt.utils.msgpack.dumps(data))


def resume(jid, state_id=None):
    """
    Remove a pause from a jid, allowing it to continue. If the state_id is
    not specified then the a general pause will be resumed.

    The given state_id is the id got a given state execution, so given a state
    that looks like this:

    .. code-block:: yaml

        vim:
          pkg.installed: []

    The state_id to pass to `rm_pause` is `vim`

    CLI Examples:

    .. code-block:: bash

        salt '*' state.resume 20171130110407769519
        salt '*' state.resume 20171130110407769519 vim
    """
    jid = six.text_type(jid)
    if state_id is None:
        state_id = "__all__"
    data, pause_path = _get_pause(jid, state_id)
    if state_id in data:
        data.pop(state_id)
    if state_id == "__all__":
        data = {}
    with salt.utils.files.fopen(pause_path, "wb") as fp_:
        fp_.write(salt.utils.msgpack.dumps(data))


def orchestrate(
    mods, saltenv="base", test=None, exclude=None, pillar=None, pillarenv=None
):
    """
    .. versionadded:: 2016.11.0

    Execute the orchestrate runner from a masterless minion.

    .. seealso:: More Orchestrate documentation

        * :ref:`Full Orchestrate Tutorial <orchestrate-runner>`
        * :py:mod:`Docs for the ``salt`` state module <salt.states.saltmod>`

    CLI Examples:

    .. code-block:: bash

        salt-call --local state.orchestrate webserver
        salt-call --local state.orchestrate webserver saltenv=dev test=True
        salt-call --local state.orchestrate webserver saltenv=dev pillarenv=aws
    """
    return _orchestrate(
        mods=mods,
        saltenv=saltenv,
        test=test,
        exclude=exclude,
        pillar=pillar,
        pillarenv=pillarenv,
    )


def running(concurrent=False):
    """
    Return a list of strings that contain state return data if a state function
    is already running. This function is used to prevent multiple state calls
    from being run at the same time.

    CLI Example:

    .. code-block:: bash

        salt '*' state.running
    """
    ret = []
    if concurrent:
        return ret
    active = __salt__["saltutil.is_running"]("state.*")
    for data in active:
        err = (
            'The function "{0}" is running as PID {1} and was started at '
            "{2} with jid {3}"
        ).format(
            data["fun"],
            data["pid"],
            salt.utils.jid.jid_to_time(data["jid"]),
            data["jid"],
        )
        ret.append(err)
    return ret


def _prior_running_states(jid):
    """
    Return a list of dicts of prior calls to state functions.  This function is
    used to queue state calls so only one is run at a time.
    """

    ret = []
    active = __salt__["saltutil.is_running"]("state.*")
    for data in active:
        try:
            data_jid = int(data["jid"])
        except ValueError:
            continue
        if data_jid < int(jid):
            ret.append(data)
    return ret


def _check_queue(queue, kwargs):
    """
    Utility function to queue the state run if requested
    and to check for conflicts in currently running states
    """
    if queue:
        _wait(kwargs.get("__pub_jid"))
    else:
        conflict = running(concurrent=kwargs.get("concurrent", False))
        if conflict:
            __context__["retcode"] = salt.defaults.exitcodes.EX_STATE_COMPILER_ERROR
            return conflict


def _get_initial_pillar(opts):
    return (
        __pillar__
        if __opts__.get("__cli", None) == "salt-call"
        and opts["pillarenv"] == __opts__["pillarenv"]
        else None
    )


def low(data, queue=False, **kwargs):
    """
    Execute a single low data call

    This function is mostly intended for testing the state system and is not
    likely to be needed in everyday usage.

    CLI Example:

    .. code-block:: bash

        salt '*' state.low '{"state": "pkg", "fun": "installed", "name": "vi"}'
    """
    conflict = _check_queue(queue, kwargs)
    if conflict is not None:
        return conflict
    try:
        st_ = salt.state.State(__opts__, proxy=__proxy__)
    except NameError:
        st_ = salt.state.State(__opts__)
    err = st_.verify_data(data)
    if err:
        __context__["retcode"] = salt.defaults.exitcodes.EX_STATE_COMPILER_ERROR
        return err
    ret = st_.call(data)
    if isinstance(ret, list):
        __context__["retcode"] = salt.defaults.exitcodes.EX_STATE_COMPILER_ERROR
    if __utils__["state.check_result"](ret):
        __context__["retcode"] = salt.defaults.exitcodes.EX_STATE_FAILURE
    return ret


def _get_test_value(test=None, **kwargs):
    """
    Determine the correct value for the test flag.
    """
    ret = True
    if test is None:
        if salt.utils.args.test_mode(test=test, **kwargs):
            ret = True
        elif __salt__["config.get"]("test", omit_opts=True) is True:
            ret = True
        else:
            ret = __opts__.get("test", None)
    else:
        ret = test
    return ret


def high(data, test=None, queue=False, **kwargs):
    """
    Execute the compound calls stored in a single set of high data

    This function is mostly intended for testing the state system and is not
    likely to be needed in everyday usage.

    CLI Example:

    .. code-block:: bash

        salt '*' state.high '{"vim": {"pkg": ["installed"]}}'
    """
    conflict = _check_queue(queue, kwargs)
    if conflict is not None:
        return conflict
    opts = salt.utils.state.get_sls_opts(__opts__, **kwargs)

    opts["test"] = _get_test_value(test, **kwargs)

    pillar_override = kwargs.get("pillar")
    pillar_enc = kwargs.get("pillar_enc")
    if (
        pillar_enc is None
        and pillar_override is not None
        and not isinstance(pillar_override, dict)
    ):
        raise SaltInvocationError(
            "Pillar data must be formatted as a dictionary, unless pillar_enc "
            "is specified."
        )
    try:
        st_ = salt.state.State(
            opts,
            pillar_override,
            pillar_enc=pillar_enc,
            proxy=__proxy__,
            context=__context__,
            initial_pillar=_get_initial_pillar(opts),
        )
    except NameError:
        st_ = salt.state.State(
            opts,
            pillar_override,
            pillar_enc=pillar_enc,
            initial_pillar=_get_initial_pillar(opts),
        )

    ret = st_.call_high(data)
    _set_retcode(ret, highstate=data)
    return ret


def template(tem, queue=False, **kwargs):
    """
    Execute the information stored in a template file on the minion.

    This function does not ask a master for a SLS file to render but
    instead directly processes the file at the provided path on the minion.

    CLI Example:

    .. code-block:: bash

        salt '*' state.template '<Path to template on the minion>'
    """
    if "env" in kwargs:
        # "env" is not supported; Use "saltenv".
        kwargs.pop("env")

    conflict = _check_queue(queue, kwargs)
    if conflict is not None:
        return conflict

    opts = salt.utils.state.get_sls_opts(__opts__, **kwargs)
    try:
        st_ = salt.state.HighState(
            opts,
            context=__context__,
            proxy=__proxy__,
            initial_pillar=_get_initial_pillar(opts),
        )
    except NameError:
        st_ = salt.state.HighState(
            opts, context=__context__, initial_pillar=_get_initial_pillar(opts)
        )

    errors = _get_pillar_errors(kwargs, pillar=st_.opts["pillar"])
    if errors:
        __context__["retcode"] = salt.defaults.exitcodes.EX_PILLAR_FAILURE
        raise CommandExecutionError("Pillar failed to render", info=errors)

    if not tem.endswith(".sls"):
        tem = "{sls}.sls".format(sls=tem)
    high_state, errors = st_.render_state(
        tem, kwargs.get("saltenv", ""), "", None, local=True
    )
    if errors:
        __context__["retcode"] = salt.defaults.exitcodes.EX_STATE_COMPILER_ERROR
        return errors
    ret = st_.state.call_high(high_state)
    _set_retcode(ret, highstate=high_state)
    return ret


def template_str(tem, queue=False, **kwargs):
    """
    Execute the information stored in a string from an sls template

    CLI Example:

    .. code-block:: bash

        salt '*' state.template_str '<Template String>'
    """
    conflict = _check_queue(queue, kwargs)
    if conflict is not None:
        return conflict

    opts = salt.utils.state.get_sls_opts(__opts__, **kwargs)

    try:
        st_ = salt.state.State(
            opts, proxy=__proxy__, initial_pillar=_get_initial_pillar(opts)
        )
    except NameError:
        st_ = salt.state.State(opts, initial_pillar=_get_initial_pillar(opts))
    ret = st_.call_template_str(tem)
    _set_retcode(ret)
    return ret


def apply_(mods=None, **kwargs):
    """
    .. versionadded:: 2015.5.0

    This function will call :mod:`state.highstate
    <salt.modules.state.highstate>` or :mod:`state.sls
    <salt.modules.state.sls>` based on the arguments passed to this function.
    It exists as a more intuitive way of applying states.

    .. rubric:: APPLYING ALL STATES CONFIGURED IN TOP.SLS (A.K.A. :ref:`HIGHSTATE <running-highstate>`)

    To apply all configured states, simply run ``state.apply``:

    .. code-block:: bash

        salt '*' state.apply

    The following additional arguments are also accepted when applying all
    states configured in top.sls:

    test
        Run states in test-only (dry-run) mode

    mock
        The mock option allows for the state run to execute without actually
        calling any states. This then returns a mocked return which will show
        the requisite ordering as well as fully validate the state run.

        .. versionadded:: 2015.8.4

    pillar
        Custom Pillar values, passed as a dictionary of key-value pairs

        .. code-block:: bash

            salt '*' state.apply stuff pillar='{"foo": "bar"}'

        .. note::
            Values passed this way will override Pillar values set via
            ``pillar_roots`` or an external Pillar source.

    exclude
        Exclude specific states from execution. Accepts a list of sls names, a
        comma-separated string of sls names, or a list of dictionaries
        containing ``sls`` or ``id`` keys. Glob-patterns may be used to match
        multiple states.

        .. code-block:: bash

            salt '*' state.apply exclude=bar,baz
            salt '*' state.apply exclude=foo*
            salt '*' state.apply exclude="[{'id': 'id_to_exclude'}, {'sls': 'sls_to_exclude'}]"

    queue : False
        Instead of failing immediately when another state run is in progress,
        queue the new state run to begin running once the other has finished.

        This option starts a new thread for each queued state run, so use this
        option sparingly.

    localconfig
        Optionally, instead of using the minion config, load minion opts from
        the file specified by this argument, and then merge them with the
        options from the minion config. This functionality allows for specific
        states to be run with their own custom minion configuration, including
        different pillars, file_roots, etc.

        .. code-block:: bash

            salt '*' state.apply localconfig=/path/to/minion.yml


    .. rubric:: APPLYING INDIVIDUAL SLS FILES (A.K.A. :py:func:`STATE.SLS <salt.modules.state.sls>`)

    To apply individual SLS files, pass them as a comma-separated list:

    .. code-block:: bash

        # Run the states configured in salt://stuff.sls (or salt://stuff/init.sls)
        salt '*' state.apply stuff

        # Run the states configured in salt://stuff.sls (or salt://stuff/init.sls)
        # and salt://pkgs.sls (or salt://pkgs/init.sls).
        salt '*' state.apply stuff,pkgs

        # Run the states configured in a more deeply nested directory such as salt://my/organized/stuff.sls (or salt://my/organized/stuff/init.sls)
        salt '*' state.apply my.organized.stuff

    The following additional arguments are also accepted when applying
    individual SLS files:

    test
        Run states in test-only (dry-run) mode

    mock
        The mock option allows for the state run to execute without actually
        calling any states. This then returns a mocked return which will show
        the requisite ordering as well as fully validate the state run.

        .. versionadded:: 2015.8.4

    pillar
        Custom Pillar values, passed as a dictionary of key-value pairs

        .. code-block:: bash

            salt '*' state.apply stuff pillar='{"foo": "bar"}'

        .. note::
            Values passed this way will override Pillar values set via
            ``pillar_roots`` or an external Pillar source.

    queue : False
        Instead of failing immediately when another state run is in progress,
        queue the new state run to begin running once the other has finished.

        This option starts a new thread for each queued state run, so use this
        option sparingly.

    concurrent : False
        Execute state runs concurrently instead of serially

        .. warning::

            This flag is potentially dangerous. It is designed for use when
            multiple state runs can safely be run at the same time. Do *not*
            use this flag for performance optimization.

    saltenv
        Specify a salt fileserver environment to be used when applying states

        .. versionchanged:: 0.17.0
            Argument name changed from ``env`` to ``saltenv``

        .. versionchanged:: 2014.7.0
            If no saltenv is specified, the minion config will be checked for an
            ``environment`` parameter and if found, it will be used. If none is
            found, ``base`` will be used. In prior releases, the minion config
            was not checked and ``base`` would always be assumed when the
            saltenv was not explicitly set.

    pillarenv
        Specify a Pillar environment to be used when applying states. This
        can also be set in the minion config file using the
        :conf_minion:`pillarenv` option. When neither the
        :conf_minion:`pillarenv` minion config option nor this CLI argument is
        used, all Pillar environments will be merged together.

    localconfig
        Optionally, instead of using the minion config, load minion opts from
        the file specified by this argument, and then merge them with the
        options from the minion config. This functionality allows for specific
        states to be run with their own custom minion configuration, including
        different pillars, file_roots, etc.

        .. code-block:: bash

            salt '*' state.apply stuff localconfig=/path/to/minion.yml

    sync_mods
        If specified, the desired custom module types will be synced prior to
        running the SLS files:

        .. code-block:: bash

            salt '*' state.apply stuff sync_mods=states,modules
            salt '*' state.apply stuff sync_mods=all

        .. note::
            This option is ignored when no SLS files are specified, as a
            :ref:`highstate <running-highstate>` automatically syncs all custom
            module types.

        .. versionadded:: 2017.7.8,2018.3.3,2019.2.0
    """
    if mods:
        return sls(mods, **kwargs)
    return highstate(**kwargs)


<<<<<<< HEAD
def test(*args, **kwargs):
    '''
    .. versionadded:: Sodium

    Alias for `state.apply` with the kwarg `test` forced to `True`.

    This is a nicety to avoid the need to type out `test=True` and the possibility of
    a typo causing changes you do not intend.
    '''
    kwargs["test"] = True
    ret = apply_(*args, **kwargs)

    return ret


def request(mods=None,
            **kwargs):
    '''
=======
def request(mods=None, **kwargs):
    """
>>>>>>> a670b4ae
    .. versionadded:: 2015.5.0

    Request that the local admin execute a state run via
    `salt-call state.run_request`.
    All arguments match those of state.apply.

    CLI Example:

    .. code-block:: bash

        salt '*' state.request
        salt '*' state.request stuff
        salt '*' state.request stuff,pkgs
    """
    kwargs["test"] = True
    ret = apply_(mods, **kwargs)
    notify_path = os.path.join(__opts__["cachedir"], "req_state.p")
    serial = salt.payload.Serial(__opts__)
    req = check_request()
    req.update(
        {
            kwargs.get("name", "default"): {
                "test_run": ret,
                "mods": mods,
                "kwargs": kwargs,
            }
        }
    )
    with salt.utils.files.set_umask(0o077):
        try:
            if salt.utils.platform.is_windows():
                # Make sure cache file isn't read-only
                __salt__["cmd.run"]('attrib -R "{0}"'.format(notify_path))
            with salt.utils.files.fopen(notify_path, "w+b") as fp_:
                serial.dump(req, fp_)
        except (IOError, OSError):
            log.error(
                "Unable to write state request file %s. Check permission.", notify_path
            )
    return ret


def check_request(name=None):
    """
    .. versionadded:: 2015.5.0

    Return the state request information, if any

    CLI Example:

    .. code-block:: bash

        salt '*' state.check_request
    """
    notify_path = os.path.join(__opts__["cachedir"], "req_state.p")
    serial = salt.payload.Serial(__opts__)
    if os.path.isfile(notify_path):
        with salt.utils.files.fopen(notify_path, "rb") as fp_:
            req = serial.load(fp_)
        if name:
            return req[name]
        return req
    return {}


def clear_request(name=None):
    """
    .. versionadded:: 2015.5.0

    Clear out the state execution request without executing it

    CLI Example:

    .. code-block:: bash

        salt '*' state.clear_request
    """
    notify_path = os.path.join(__opts__["cachedir"], "req_state.p")
    serial = salt.payload.Serial(__opts__)
    if not os.path.isfile(notify_path):
        return True
    if not name:
        try:
            os.remove(notify_path)
        except (IOError, OSError):
            pass
    else:
        req = check_request()
        if name in req:
            req.pop(name)
        else:
            return False
        with salt.utils.files.set_umask(0o077):
            try:
                if salt.utils.platform.is_windows():
                    # Make sure cache file isn't read-only
                    __salt__["cmd.run"]('attrib -R "{0}"'.format(notify_path))
                with salt.utils.files.fopen(notify_path, "w+b") as fp_:
                    serial.dump(req, fp_)
            except (IOError, OSError):
                log.error(
                    "Unable to write state request file %s. Check permission.",
                    notify_path,
                )
    return True


def run_request(name="default", **kwargs):
    """
    .. versionadded:: 2015.5.0

    Execute the pending state request

    CLI Example:

    .. code-block:: bash

        salt '*' state.run_request
    """
    req = check_request()
    if name not in req:
        return {}
    n_req = req[name]
    if "mods" not in n_req or "kwargs" not in n_req:
        return {}
    req[name]["kwargs"].update(kwargs)
    if "test" in n_req["kwargs"]:
        n_req["kwargs"].pop("test")
    if req:
        ret = apply_(n_req["mods"], **n_req["kwargs"])
        try:
            os.remove(os.path.join(__opts__["cachedir"], "req_state.p"))
        except (IOError, OSError):
            pass
        return ret
    return {}


def highstate(test=None, queue=False, **kwargs):
    """
    Retrieve the state data from the salt master for this minion and execute it

    test
        Run states in test-only (dry-run) mode

    pillar
        Custom Pillar values, passed as a dictionary of key-value pairs

        .. code-block:: bash

            salt '*' state.highstate stuff pillar='{"foo": "bar"}'

        .. note::
            Values passed this way will override Pillar values set via
            ``pillar_roots`` or an external Pillar source.

        .. versionchanged:: 2016.3.0
            GPG-encrypted CLI Pillar data is now supported via the GPG
            renderer. See :ref:`here <encrypted-cli-pillar-data>` for details.

    pillar_enc
        Specify which renderer to use to decrypt encrypted data located within
        the ``pillar`` value. Currently, only ``gpg`` is supported.

        .. versionadded:: 2016.3.0

    exclude
        Exclude specific states from execution. Accepts a list of sls names, a
        comma-separated string of sls names, or a list of dictionaries
        containing ``sls`` or ``id`` keys. Glob-patterns may be used to match
        multiple states.

        .. code-block:: bash

            salt '*' state.highstate exclude=bar,baz
            salt '*' state.highstate exclude=foo*
            salt '*' state.highstate exclude="[{'id': 'id_to_exclude'}, {'sls': 'sls_to_exclude'}]"

    saltenv
        Specify a salt fileserver environment to be used when applying states

        .. versionchanged:: 0.17.0
            Argument name changed from ``env`` to ``saltenv``.

        .. versionchanged:: 2014.7.0
            If no saltenv is specified, the minion config will be checked for a
            ``saltenv`` parameter and if found, it will be used. If none is
            found, ``base`` will be used. In prior releases, the minion config
            was not checked and ``base`` would always be assumed when the
            saltenv was not explicitly set.

    pillarenv
        Specify a Pillar environment to be used when applying states. This
        can also be set in the minion config file using the
        :conf_minion:`pillarenv` option. When neither the
        :conf_minion:`pillarenv` minion config option nor this CLI argument is
        used, all Pillar environments will be merged together.

    queue : False
        Instead of failing immediately when another state run is in progress,
        queue the new state run to begin running once the other has finished.

        This option starts a new thread for each queued state run, so use this
        option sparingly.

    localconfig
        Optionally, instead of using the minion config, load minion opts from
        the file specified by this argument, and then merge them with the
        options from the minion config. This functionality allows for specific
        states to be run with their own custom minion configuration, including
        different pillars, file_roots, etc.

    mock
        The mock option allows for the state run to execute without actually
        calling any states. This then returns a mocked return which will show
        the requisite ordering as well as fully validate the state run.

        .. versionadded:: 2015.8.4

    CLI Examples:

    .. code-block:: bash

        salt '*' state.highstate

        salt '*' state.highstate whitelist=sls1_to_run,sls2_to_run
        salt '*' state.highstate exclude=sls_to_exclude
        salt '*' state.highstate exclude="[{'id': 'id_to_exclude'}, {'sls': 'sls_to_exclude'}]"

        salt '*' state.highstate pillar="{foo: 'Foo!', bar: 'Bar!'}"
    """
    if _disabled(["highstate"]):
        log.debug(
            "Salt highstate run is disabled. To re-enable, run state.enable highstate"
        )
        ret = {
            "name": "Salt highstate run is disabled. To re-enable, run state.enable highstate",
            "result": "False",
            "comment": "Disabled",
        }
        return ret

    conflict = _check_queue(queue, kwargs)
    if conflict is not None:
        return conflict

    orig_test = __opts__.get("test", None)
    opts = salt.utils.state.get_sls_opts(__opts__, **kwargs)
    opts["test"] = _get_test_value(test, **kwargs)

    if "env" in kwargs:
        # "env" is not supported; Use "saltenv".
        kwargs.pop("env")

    if "saltenv" in kwargs:
        opts["saltenv"] = kwargs["saltenv"]

    if "pillarenv" in kwargs:
        opts["pillarenv"] = kwargs["pillarenv"]

    pillar_override = kwargs.get("pillar")
    pillar_enc = kwargs.get("pillar_enc")
    if (
        pillar_enc is None
        and pillar_override is not None
        and not isinstance(pillar_override, dict)
    ):
        raise SaltInvocationError(
            "Pillar data must be formatted as a dictionary, unless pillar_enc "
            "is specified."
        )

    try:
        st_ = salt.state.HighState(
            opts,
            pillar_override,
            kwargs.get("__pub_jid"),
            pillar_enc=pillar_enc,
            proxy=__proxy__,
            context=__context__,
            mocked=kwargs.get("mock", False),
            initial_pillar=_get_initial_pillar(opts),
        )
    except NameError:
        st_ = salt.state.HighState(
            opts,
            pillar_override,
            kwargs.get("__pub_jid"),
            pillar_enc=pillar_enc,
            mocked=kwargs.get("mock", False),
            initial_pillar=_get_initial_pillar(opts),
        )

    errors = _get_pillar_errors(kwargs, st_.opts["pillar"])
    if errors:
        __context__["retcode"] = salt.defaults.exitcodes.EX_PILLAR_FAILURE
        return ["Pillar failed to render with the following messages:"] + errors

    st_.push_active()
    orchestration_jid = kwargs.get("orchestration_jid")
    snapper_pre = _snapper_pre(opts, kwargs.get("__pub_jid", "called localy"))
    try:
        ret = st_.call_highstate(
            exclude=kwargs.get("exclude", []),
            cache=kwargs.get("cache", None),
            cache_name=kwargs.get("cache_name", "highstate"),
            force=kwargs.get("force", False),
            whitelist=kwargs.get("whitelist"),
            orchestration_jid=orchestration_jid,
        )
    finally:
        st_.pop_active()

    if isinstance(ret, dict) and (
        __salt__["config.option"]("state_data", "") == "terse" or kwargs.get("terse")
    ):
        ret = _filter_running(ret)

    _set_retcode(ret, highstate=st_.building_highstate)
    _snapper_post(opts, kwargs.get("__pub_jid", "called localy"), snapper_pre)

    # Work around Windows multiprocessing bug, set __opts__['test'] back to
    # value from before this function was run.
    __opts__["test"] = orig_test

    return ret


def sls(mods, test=None, exclude=None, queue=False, sync_mods=None, **kwargs):
    """
    Execute the states in one or more SLS files

    test
        Run states in test-only (dry-run) mode

    pillar
        Custom Pillar values, passed as a dictionary of key-value pairs

        .. code-block:: bash

            salt '*' state.sls stuff pillar='{"foo": "bar"}'

        .. note::
            Values passed this way will override existing Pillar values set via
            ``pillar_roots`` or an external Pillar source.  Pillar values that
            are not included in the kwarg will not be overwritten.

        .. versionchanged:: 2016.3.0
            GPG-encrypted CLI Pillar data is now supported via the GPG
            renderer. See :ref:`here <encrypted-cli-pillar-data>` for details.

    pillar_enc
        Specify which renderer to use to decrypt encrypted data located within
        the ``pillar`` value. Currently, only ``gpg`` is supported.

        .. versionadded:: 2016.3.0

    exclude
        Exclude specific states from execution. Accepts a list of sls names, a
        comma-separated string of sls names, or a list of dictionaries
        containing ``sls`` or ``id`` keys. Glob-patterns may be used to match
        multiple states.

        .. code-block:: bash

            salt '*' state.sls foo,bar,baz exclude=bar,baz
            salt '*' state.sls foo,bar,baz exclude=ba*
            salt '*' state.sls foo,bar,baz exclude="[{'id': 'id_to_exclude'}, {'sls': 'sls_to_exclude'}]"

    queue : False
        Instead of failing immediately when another state run is in progress,
        queue the new state run to begin running once the other has finished.

        This option starts a new thread for each queued state run, so use this
        option sparingly.

    concurrent : False
        Execute state runs concurrently instead of serially

        .. warning::

            This flag is potentially dangerous. It is designed for use when
            multiple state runs can safely be run at the same time. Do *not*
            use this flag for performance optimization.

    saltenv
        Specify a salt fileserver environment to be used when applying states

        .. versionchanged:: 0.17.0
            Argument name changed from ``env`` to ``saltenv``.

        .. versionchanged:: 2014.7.0
            If no saltenv is specified, the minion config will be checked for an
            ``environment`` parameter and if found, it will be used. If none is
            found, ``base`` will be used. In prior releases, the minion config
            was not checked and ``base`` would always be assumed when the
            saltenv was not explicitly set.

    pillarenv
        Specify a Pillar environment to be used when applying states. This
        can also be set in the minion config file using the
        :conf_minion:`pillarenv` option. When neither the
        :conf_minion:`pillarenv` minion config option nor this CLI argument is
        used, all Pillar environments will be merged together.

    localconfig
        Optionally, instead of using the minion config, load minion opts from
        the file specified by this argument, and then merge them with the
        options from the minion config. This functionality allows for specific
        states to be run with their own custom minion configuration, including
        different pillars, file_roots, etc.

    mock
        The mock option allows for the state run to execute without actually
        calling any states. This then returns a mocked return which will show
        the requisite ordering as well as fully validate the state run.

        .. versionadded:: 2015.8.4

    sync_mods
        If specified, the desired custom module types will be synced prior to
        running the SLS files:

        .. code-block:: bash

            salt '*' state.sls stuff sync_mods=states,modules
            salt '*' state.sls stuff sync_mods=all

        .. versionadded:: 2017.7.8,2018.3.3,2019.2.0

    CLI Example:

    .. code-block:: bash

        # Run the states configured in salt://example.sls (or salt://example/init.sls)
        salt '*' state.apply example

        # Run the states configured in salt://core.sls (or salt://core/init.sls)
        # and salt://edit/vim.sls (or salt://edit/vim/init.sls)
        salt '*' state.sls core,edit.vim

        # Run the states configured in a more deeply nested directory such as salt://my/nested/state.sls (or salt://my/nested/state/init.sls)
        salt '*' state.sls my.nested.state

        salt '*' state.sls core exclude="[{'id': 'id_to_exclude'}, {'sls': 'sls_to_exclude'}]"
        salt '*' state.sls myslsfile pillar="{foo: 'Foo!', bar: 'Bar!'}"
    """
    concurrent = kwargs.get("concurrent", False)
    if "env" in kwargs:
        # "env" is not supported; Use "saltenv".
        kwargs.pop("env")

    # Modification to __opts__ lost after this if-else
    if queue:
        _wait(kwargs.get("__pub_jid"))
    else:
        conflict = running(concurrent)
        if conflict:
            __context__["retcode"] = salt.defaults.exitcodes.EX_STATE_COMPILER_ERROR
            return conflict

    if isinstance(mods, list):
        disabled = _disabled(mods)
    else:
        disabled = _disabled([mods])

    if disabled:
        for state in disabled:
            log.debug(
                "Salt state %s is disabled. To re-enable, run " "state.enable %s",
                state,
                state,
            )
        __context__["retcode"] = salt.defaults.exitcodes.EX_STATE_COMPILER_ERROR
        return disabled

    orig_test = __opts__.get("test", None)
    opts = salt.utils.state.get_sls_opts(__opts__, **kwargs)

    opts["test"] = _get_test_value(test, **kwargs)

    # Since this is running a specific SLS file (or files), fall back to the
    # 'base' saltenv if none is configured and none was passed.
    if opts["saltenv"] is None:
        opts["saltenv"] = "base"

    pillar_override = kwargs.get("pillar")
    pillar_enc = kwargs.get("pillar_enc")
    if (
        pillar_enc is None
        and pillar_override is not None
        and not isinstance(pillar_override, dict)
    ):
        raise SaltInvocationError(
            "Pillar data must be formatted as a dictionary, unless pillar_enc "
            "is specified."
        )

    serial = salt.payload.Serial(__opts__)
    cfn = os.path.join(
        __opts__["cachedir"],
        "{0}.cache.p".format(kwargs.get("cache_name", "highstate")),
    )

    if sync_mods is True:
        sync_mods = ["all"]
    if sync_mods is not None:
        sync_mods = salt.utils.args.split_input(sync_mods)
    else:
        sync_mods = []

    if "all" in sync_mods and sync_mods != ["all"]:
        # Prevent unnecessary extra syncing
        sync_mods = ["all"]

    for module_type in sync_mods:
        try:
            __salt__["saltutil.sync_{0}".format(module_type)](saltenv=opts["saltenv"])
        except KeyError:
            log.warning("Invalid custom module type '%s', ignoring", module_type)

    try:
        st_ = salt.state.HighState(
            opts,
            pillar_override,
            kwargs.get("__pub_jid"),
            pillar_enc=pillar_enc,
            proxy=__proxy__,
            context=__context__,
            mocked=kwargs.get("mock", False),
            initial_pillar=_get_initial_pillar(opts),
        )
    except NameError:
        st_ = salt.state.HighState(
            opts,
            pillar_override,
            kwargs.get("__pub_jid"),
            pillar_enc=pillar_enc,
            mocked=kwargs.get("mock", False),
            initial_pillar=_get_initial_pillar(opts),
        )

    errors = _get_pillar_errors(kwargs, pillar=st_.opts["pillar"])
    if errors:
        __context__["retcode"] = salt.defaults.exitcodes.EX_PILLAR_FAILURE
        return ["Pillar failed to render with the following messages:"] + errors

    orchestration_jid = kwargs.get("orchestration_jid")
    with salt.utils.files.set_umask(0o077):
        if kwargs.get("cache"):
            if os.path.isfile(cfn):
                with salt.utils.files.fopen(cfn, "rb") as fp_:
                    high_ = serial.load(fp_)
                    return st_.state.call_high(high_, orchestration_jid)

    # If the state file is an integer, convert to a string then to unicode
    if isinstance(mods, six.integer_types):
        mods = salt.utils.stringutils.to_unicode(
            str(mods)
        )  # future lint: disable=blacklisted-function

    mods = salt.utils.args.split_input(mods)

    st_.push_active()
    try:
        high_, errors = st_.render_highstate({opts["saltenv"]: mods})

        if errors:
            __context__["retcode"] = salt.defaults.exitcodes.EX_STATE_COMPILER_ERROR
            return errors

        if exclude:
            exclude = salt.utils.args.split_input(exclude)
            if "__exclude__" in high_:
                high_["__exclude__"].extend(exclude)
            else:
                high_["__exclude__"] = exclude
        snapper_pre = _snapper_pre(opts, kwargs.get("__pub_jid", "called localy"))
        ret = st_.state.call_high(high_, orchestration_jid)
    finally:
        st_.pop_active()
    if __salt__["config.option"]("state_data", "") == "terse" or kwargs.get("terse"):
        ret = _filter_running(ret)
    cache_file = os.path.join(__opts__["cachedir"], "sls.p")
    with salt.utils.files.set_umask(0o077):
        try:
            if salt.utils.platform.is_windows():
                # Make sure cache file isn't read-only
                __salt__["cmd.run"](["attrib", "-R", cache_file], python_shell=False)
            with salt.utils.files.fopen(cache_file, "w+b") as fp_:
                serial.dump(ret, fp_)
        except (IOError, OSError):
            log.error(
                "Unable to write to SLS cache file %s. Check permission.", cache_file
            )
        _set_retcode(ret, high_)
        # Work around Windows multiprocessing bug, set __opts__['test'] back to
        # value from before this function was run.
        __opts__["test"] = orig_test

        try:
            with salt.utils.files.fopen(cfn, "w+b") as fp_:
                try:
                    serial.dump(high_, fp_)
                except TypeError:
                    # Can't serialize pydsl
                    pass
        except (IOError, OSError):
            log.error(
                "Unable to write to highstate cache file %s. Do you have permissions?",
                cfn,
            )

    _snapper_post(opts, kwargs.get("__pub_jid", "called localy"), snapper_pre)
    return ret


def top(topfn, test=None, queue=False, **kwargs):
    """
    Execute a specific top file instead of the default. This is useful to apply
    configurations from a different environment (for example, dev or prod), without
    modifying the default top file.

    queue : False
        Instead of failing immediately when another state run is in progress,
        queue the new state run to begin running once the other has finished.

        This option starts a new thread for each queued state run, so use this
        option sparingly.

    saltenv
        Specify a salt fileserver environment to be used when applying states

    pillarenv
        Specify a Pillar environment to be used when applying states. This
        can also be set in the minion config file using the
        :conf_minion:`pillarenv` option. When neither the
        :conf_minion:`pillarenv` minion config option nor this CLI argument is
        used, all Pillar environments will be merged together.

        .. versionadded:: 2017.7.0

    CLI Example:

    .. code-block:: bash

        salt '*' state.top reverse_top.sls
        salt '*' state.top prod_top.sls exclude=sls_to_exclude
        salt '*' state.top dev_top.sls exclude="[{'id': 'id_to_exclude'}, {'sls': 'sls_to_exclude'}]"
    """
    conflict = _check_queue(queue, kwargs)
    if conflict is not None:
        return conflict
    orig_test = __opts__.get("test", None)
    opts = salt.utils.state.get_sls_opts(__opts__, **kwargs)
    opts["test"] = _get_test_value(test, **kwargs)

    pillar_override = kwargs.get("pillar")
    pillar_enc = kwargs.get("pillar_enc")
    if (
        pillar_enc is None
        and pillar_override is not None
        and not isinstance(pillar_override, dict)
    ):
        raise SaltInvocationError(
            "Pillar data must be formatted as a dictionary, unless pillar_enc "
            "is specified."
        )
    try:
        st_ = salt.state.HighState(
            opts,
            pillar_override,
            pillar_enc=pillar_enc,
            context=__context__,
            proxy=__proxy__,
            initial_pillar=_get_initial_pillar(opts),
        )
    except NameError:
        st_ = salt.state.HighState(
            opts,
            pillar_override,
            pillar_enc=pillar_enc,
            context=__context__,
            initial_pillar=_get_initial_pillar(opts),
        )
    errors = _get_pillar_errors(kwargs, pillar=st_.opts["pillar"])
    if errors:
        __context__["retcode"] = salt.defaults.exitcodes.EX_PILLAR_FAILURE
        return ["Pillar failed to render with the following messages:"] + errors

    st_.push_active()
    st_.opts["state_top"] = salt.utils.url.create(topfn)
    ret = {}
    orchestration_jid = kwargs.get("orchestration_jid")
    if "saltenv" in kwargs:
        st_.opts["state_top_saltenv"] = kwargs["saltenv"]
    try:
        snapper_pre = _snapper_pre(opts, kwargs.get("__pub_jid", "called localy"))
        ret = st_.call_highstate(
            exclude=kwargs.get("exclude", []),
            cache=kwargs.get("cache", None),
            cache_name=kwargs.get("cache_name", "highstate"),
            orchestration_jid=orchestration_jid,
        )
    finally:
        st_.pop_active()

    _set_retcode(ret, highstate=st_.building_highstate)
    # Work around Windows multiprocessing bug, set __opts__['test'] back to
    # value from before this function was run.
    _snapper_post(opts, kwargs.get("__pub_jid", "called localy"), snapper_pre)
    __opts__["test"] = orig_test
    return ret


def show_highstate(queue=False, **kwargs):
    """
    Retrieve the highstate data from the salt master and display it

    Custom Pillar data can be passed with the ``pillar`` kwarg.

    CLI Example:

    .. code-block:: bash

        salt '*' state.show_highstate
    """
    conflict = _check_queue(queue, kwargs)
    if conflict is not None:
        return conflict
    pillar_override = kwargs.get("pillar")
    pillar_enc = kwargs.get("pillar_enc")
    if (
        pillar_enc is None
        and pillar_override is not None
        and not isinstance(pillar_override, dict)
    ):
        raise SaltInvocationError(
            "Pillar data must be formatted as a dictionary, unless pillar_enc "
            "is specified."
        )

    opts = salt.utils.state.get_sls_opts(__opts__, **kwargs)
    try:
        st_ = salt.state.HighState(
            opts,
            pillar_override,
            pillar_enc=pillar_enc,
            proxy=__proxy__,
            initial_pillar=_get_initial_pillar(opts),
        )
    except NameError:
        st_ = salt.state.HighState(
            opts,
            pillar_override,
            pillar_enc=pillar_enc,
            initial_pillar=_get_initial_pillar(opts),
        )

    errors = _get_pillar_errors(kwargs, pillar=st_.opts["pillar"])
    if errors:
        __context__["retcode"] = salt.defaults.exitcodes.EX_PILLAR_FAILURE
        raise CommandExecutionError("Pillar failed to render", info=errors)

    st_.push_active()
    try:
        ret = st_.compile_highstate()
    finally:
        st_.pop_active()
    _set_retcode(ret)
    return ret


def show_lowstate(queue=False, **kwargs):
    """
    List out the low data that will be applied to this minion

    CLI Example:

    .. code-block:: bash

        salt '*' state.show_lowstate
    """
    conflict = _check_queue(queue, kwargs)
    if conflict is not None:
        assert False
        return conflict

    opts = salt.utils.state.get_sls_opts(__opts__, **kwargs)
    try:
        st_ = salt.state.HighState(
            opts, proxy=__proxy__, initial_pillar=_get_initial_pillar(opts)
        )
    except NameError:
        st_ = salt.state.HighState(opts, initial_pillar=_get_initial_pillar(opts))

    errors = _get_pillar_errors(kwargs, pillar=st_.opts["pillar"])
    if errors:
        __context__["retcode"] = salt.defaults.exitcodes.EX_PILLAR_FAILURE
        raise CommandExecutionError("Pillar failed to render", info=errors)

    st_.push_active()
    try:
        ret = st_.compile_low_chunks()
    finally:
        st_.pop_active()
    return ret


def show_state_usage(queue=False, **kwargs):
    """
    Retrieve the highstate data from the salt master to analyse used and unused states

    Custom Pillar data can be passed with the ``pillar`` kwarg.

    CLI Example:

    .. code-block:: bash

        salt '*' state.show_state_usage
    """
    conflict = _check_queue(queue, kwargs)
    if conflict is not None:
        return conflict
    pillar = kwargs.get("pillar")
    pillar_enc = kwargs.get("pillar_enc")
    if pillar_enc is None and pillar is not None and not isinstance(pillar, dict):
        raise SaltInvocationError(
            "Pillar data must be formatted as a dictionary, unless pillar_enc "
            "is specified."
        )

    st_ = salt.state.HighState(__opts__, pillar, pillar_enc=pillar_enc)
    st_.push_active()

    try:
        ret = st_.compile_state_usage()
    finally:
        st_.pop_active()
    _set_retcode(ret)
    return ret


def show_states(queue=False, **kwargs):
    """
    Returns the list of states that will be applied on highstate.

    CLI Example:

    .. code-block:: bash

        salt '*' state.show_states

    .. versionadded:: 2019.2.0

    """
    conflict = _check_queue(queue, kwargs)
    if conflict is not None:
        assert False
        return conflict

    opts = salt.utils.state.get_sls_opts(__opts__, **kwargs)
    try:
        st_ = salt.state.HighState(
            opts, proxy=__proxy__, initial_pillar=_get_initial_pillar(opts)
        )
    except NameError:
        st_ = salt.state.HighState(opts, initial_pillar=_get_initial_pillar(opts))

    errors = _get_pillar_errors(kwargs, pillar=st_.opts["pillar"])
    if errors:
        __context__["retcode"] = salt.defaults.exitcodes.EX_PILLAR_FAILURE
        raise CommandExecutionError("Pillar failed to render", info=errors)

    st_.push_active()
    states = OrderedDict()
    try:
        result = st_.compile_low_chunks()

        if not isinstance(result, list):
            raise Exception(result)

        for s in result:
            if not isinstance(s, dict):
                _set_retcode(result)
                return result
            states[s["__sls__"]] = True
    finally:
        st_.pop_active()

    return list(states.keys())


def sls_id(id_, mods, test=None, queue=False, **kwargs):
    """
    Call a single ID from the named module(s) and handle all requisites

    The state ID comes *before* the module ID(s) on the command line.

    id
        ID to call

    mods
        Comma-delimited list of modules to search for given id and its requisites

    .. versionadded:: 2014.7.0

    saltenv : base
        Specify a salt fileserver environment to be used when applying states

    pillarenv
        Specify a Pillar environment to be used when applying states. This
        can also be set in the minion config file using the
        :conf_minion:`pillarenv` option. When neither the
        :conf_minion:`pillarenv` minion config option nor this CLI argument is
        used, all Pillar environments will be merged together.

    pillar
        Custom Pillar values, passed as a dictionary of key-value pairs

        .. code-block:: bash

            salt '*' state.sls_id my_state my_module pillar='{"foo": "bar"}'

        .. note::
            Values passed this way will override existing Pillar values set via
            ``pillar_roots`` or an external Pillar source.  Pillar values that
            are not included in the kwarg will not be overwritten.

        .. versionadded:: 2018.3.0

    CLI Example:

    .. code-block:: bash

        salt '*' state.sls_id my_state my_module

        salt '*' state.sls_id my_state my_module,a_common_module
    """
    conflict = _check_queue(queue, kwargs)
    if conflict is not None:
        return conflict
    orig_test = __opts__.get("test", None)
    opts = salt.utils.state.get_sls_opts(__opts__, **kwargs)
    opts["test"] = _get_test_value(test, **kwargs)

    # Since this is running a specific ID within a specific SLS file, fall back
    # to the 'base' saltenv if none is configured and none was passed.
    if opts["saltenv"] is None:
        opts["saltenv"] = "base"

    pillar_override = kwargs.get("pillar")
    pillar_enc = kwargs.get("pillar_enc")
    if (
        pillar_enc is None
        and pillar_override is not None
        and not isinstance(pillar_override, dict)
    ):
        raise SaltInvocationError(
            "Pillar data must be formatted as a dictionary, unless pillar_enc "
            "is specified."
        )

    try:
        st_ = salt.state.HighState(
            opts,
            pillar_override,
            pillar_enc=pillar_enc,
            proxy=__proxy__,
            initial_pillar=_get_initial_pillar(opts),
        )
    except NameError:
        st_ = salt.state.HighState(
            opts,
            pillar_override,
            pillar_enc=pillar_enc,
            initial_pillar=_get_initial_pillar(opts),
        )

    errors = _get_pillar_errors(kwargs, pillar=st_.opts["pillar"])
    if errors:
        __context__["retcode"] = salt.defaults.exitcodes.EX_PILLAR_FAILURE
        return ["Pillar failed to render with the following messages:"] + errors

    split_mods = salt.utils.args.split_input(mods)
    st_.push_active()
    try:
        high_, errors = st_.render_highstate({opts["saltenv"]: split_mods})
    finally:
        st_.pop_active()
    errors += st_.state.verify_high(high_)
    # Apply requisites to high data
    high_, req_in_errors = st_.state.requisite_in(high_)
    if req_in_errors:
        # This if statement should not be necessary if there were no errors,
        # but it is required to get the unit tests to pass.
        errors.extend(req_in_errors)
    if errors:
        __context__["retcode"] = salt.defaults.exitcodes.EX_STATE_COMPILER_ERROR
        return errors
    chunks = st_.state.compile_high_data(high_)
    ret = {}
    for chunk in chunks:
        if chunk.get("__id__", "") == id_:
            ret.update(st_.state.call_chunk(chunk, {}, chunks))

    _set_retcode(ret, highstate=highstate)
    # Work around Windows multiprocessing bug, set __opts__['test'] back to
    # value from before this function was run.
    __opts__["test"] = orig_test
    if not ret:
        raise SaltInvocationError(
            "No matches for ID '{0}' found in SLS '{1}' within saltenv "
            "'{2}'".format(id_, mods, opts["saltenv"])
        )
    return ret


def show_low_sls(mods, test=None, queue=False, **kwargs):
    """
    Display the low data from a specific sls. The default environment is
    ``base``, use ``saltenv`` to specify a different environment.

    saltenv
        Specify a salt fileserver environment to be used when applying states

    pillar
        Custom Pillar values, passed as a dictionary of key-value pairs

        .. code-block:: bash

            salt '*' state.show_low_sls stuff pillar='{"foo": "bar"}'

        .. note::
            Values passed this way will override Pillar values set via
            ``pillar_roots`` or an external Pillar source.

    pillarenv
        Specify a Pillar environment to be used when applying states. This
        can also be set in the minion config file using the
        :conf_minion:`pillarenv` option. When neither the
        :conf_minion:`pillarenv` minion config option nor this CLI argument is
        used, all Pillar environments will be merged together.

    CLI Example:

    .. code-block:: bash

        salt '*' state.show_low_sls foo
        salt '*' state.show_low_sls foo saltenv=dev
    """
    if "env" in kwargs:
        # "env" is not supported; Use "saltenv".
        kwargs.pop("env")

    conflict = _check_queue(queue, kwargs)
    if conflict is not None:
        return conflict
    orig_test = __opts__.get("test", None)
    opts = salt.utils.state.get_sls_opts(__opts__, **kwargs)
    opts["test"] = _get_test_value(test, **kwargs)

    # Since this is dealing with a specific SLS file (or files), fall back to
    # the 'base' saltenv if none is configured and none was passed.
    if opts["saltenv"] is None:
        opts["saltenv"] = "base"

    pillar_override = kwargs.get("pillar")
    pillar_enc = kwargs.get("pillar_enc")
    if (
        pillar_enc is None
        and pillar_override is not None
        and not isinstance(pillar_override, dict)
    ):
        raise SaltInvocationError(
            "Pillar data must be formatted as a dictionary, unless pillar_enc "
            "is specified."
        )

    try:
        st_ = salt.state.HighState(
            opts,
            pillar_override,
            proxy=__proxy__,
            initial_pillar=_get_initial_pillar(opts),
        )
    except NameError:
        st_ = salt.state.HighState(
            opts, pillar_override, initial_pillar=_get_initial_pillar(opts)
        )

    errors = _get_pillar_errors(kwargs, pillar=st_.opts["pillar"])
    if errors:
        __context__["retcode"] = salt.defaults.exitcodes.EX_PILLAR_FAILURE
        raise CommandExecutionError("Pillar failed to render", info=errors)

    mods = salt.utils.args.split_input(mods)
    st_.push_active()
    try:
        high_, errors = st_.render_highstate({opts["saltenv"]: mods})
    finally:
        st_.pop_active()
    errors += st_.state.verify_high(high_)
    if errors:
        __context__["retcode"] = salt.defaults.exitcodes.EX_STATE_COMPILER_ERROR
        return errors
    ret = st_.state.compile_high_data(high_)
    # Work around Windows multiprocessing bug, set __opts__['test'] back to
    # value from before this function was run.
    __opts__["test"] = orig_test
    return ret


def show_sls(mods, test=None, queue=False, **kwargs):
    """
    Display the state data from a specific sls or list of sls files on the
    master. The default environment is ``base``, use ``saltenv`` to specify a
    different environment.

    This function does not support topfiles.  For ``top.sls`` please use
    ``show_top`` instead.

    Custom Pillar data can be passed with the ``pillar`` kwarg.

    saltenv
        Specify a salt fileserver environment to be used when applying states

    pillarenv
        Specify a Pillar environment to be used when applying states. This
        can also be set in the minion config file using the
        :conf_minion:`pillarenv` option. When neither the
        :conf_minion:`pillarenv` minion config option nor this CLI argument is
        used, all Pillar environments will be merged together.

    CLI Example:

    .. code-block:: bash

        salt '*' state.show_sls core,edit.vim saltenv=dev
    """
    if "env" in kwargs:
        # "env" is not supported; Use "saltenv".
        kwargs.pop("env")

    conflict = _check_queue(queue, kwargs)
    if conflict is not None:
        return conflict
    orig_test = __opts__.get("test", None)
    opts = salt.utils.state.get_sls_opts(__opts__, **kwargs)

    opts["test"] = _get_test_value(test, **kwargs)

    # Since this is dealing with a specific SLS file (or files), fall back to
    # the 'base' saltenv if none is configured and none was passed.
    if opts["saltenv"] is None:
        opts["saltenv"] = "base"

    pillar_override = kwargs.get("pillar")
    pillar_enc = kwargs.get("pillar_enc")
    if (
        pillar_enc is None
        and pillar_override is not None
        and not isinstance(pillar_override, dict)
    ):
        raise SaltInvocationError(
            "Pillar data must be formatted as a dictionary, unless pillar_enc "
            "is specified."
        )

    try:
        st_ = salt.state.HighState(
            opts,
            pillar_override,
            pillar_enc=pillar_enc,
            proxy=__proxy__,
            initial_pillar=_get_initial_pillar(opts),
        )
    except NameError:
        st_ = salt.state.HighState(
            opts,
            pillar_override,
            pillar_enc=pillar_enc,
            initial_pillar=_get_initial_pillar(opts),
        )

    errors = _get_pillar_errors(kwargs, pillar=st_.opts["pillar"])
    if errors:
        __context__["retcode"] = salt.defaults.exitcodes.EX_PILLAR_FAILURE
        raise CommandExecutionError("Pillar failed to render", info=errors)

    mods = salt.utils.args.split_input(mods)
    st_.push_active()
    try:
        high_, errors = st_.render_highstate({opts["saltenv"]: mods})
    finally:
        st_.pop_active()
    errors += st_.state.verify_high(high_)
    # Work around Windows multiprocessing bug, set __opts__['test'] back to
    # value from before this function was run.
    __opts__["test"] = orig_test
    if errors:
        __context__["retcode"] = salt.defaults.exitcodes.EX_STATE_COMPILER_ERROR
        return errors
    return high_


def sls_exists(mods, test=None, queue=False, **kwargs):
    """
    Tests for the existance the of a specific SLS or list of SLS files on the
    master. Similar to :py:func:`state.show_sls <salt.modules.state.show_sls>`,
    rather than returning state details, returns True or False. The default
    environment is ``base``, use ``saltenv`` to specify a different environment.

    .. versionadded:: 2019.2.0

    saltenv
        Specify a salt fileserver environment from which to look for the SLS files
        specified in the ``mods`` argument

    CLI Example:

    .. code-block:: bash

        salt '*' state.sls_exists core,edit.vim saltenv=dev
    """
    return isinstance(show_sls(mods, test=test, queue=queue, **kwargs), dict)


def id_exists(ids, mods, test=None, queue=False, **kwargs):
    """
    Tests for the existence of a specific ID or list of IDs within the
    specified SLS file(s). Similar to :py:func:`state.sls_exists
    <salt.modules.state.sls_exists>`, returns True or False. The default
    environment is base``, use ``saltenv`` to specify a different environment.

    .. versionadded:: 2019.2.0

    saltenv
        Specify a salt fileserver environment from which to look for the SLS files
        specified in the ``mods`` argument

    CLI Example:

    .. code-block:: bash

        salt '*' state.id_exists create_myfile,update_template filestate saltenv=dev
    """
    ids = salt.utils.args.split_input(ids)
    ids = set(ids)
    sls_ids = set(
        x["__id__"] for x in show_low_sls(mods, test=test, queue=queue, **kwargs)
    )
    return ids.issubset(sls_ids)


def show_top(queue=False, **kwargs):
    """
    Return the top data that the minion will use for a highstate

    CLI Example:

    .. code-block:: bash

        salt '*' state.show_top
    """
    if "env" in kwargs:
        # "env" is not supported; Use "saltenv".
        kwargs.pop("env")

    conflict = _check_queue(queue, kwargs)
    if conflict is not None:
        return conflict

    opts = salt.utils.state.get_sls_opts(__opts__, **kwargs)
    try:
        st_ = salt.state.HighState(
            opts, proxy=__proxy__, initial_pillar=_get_initial_pillar(opts)
        )
    except NameError:
        st_ = salt.state.HighState(opts, initial_pillar=_get_initial_pillar(opts))

    errors = _get_pillar_errors(kwargs, pillar=st_.opts["pillar"])
    if errors:
        __context__["retcode"] = salt.defaults.exitcodes.EX_PILLAR_FAILURE
        raise CommandExecutionError("Pillar failed to render", info=errors)

    errors = []
    top_ = st_.get_top()
    errors += st_.verify_tops(top_)
    if errors:
        __context__["retcode"] = salt.defaults.exitcodes.EX_STATE_COMPILER_ERROR
        return errors
    matches = st_.top_matches(top_)
    return matches


def single(fun, name, test=None, queue=False, **kwargs):
    """
    Execute a single state function with the named kwargs, returns False if
    insufficient data is sent to the command

    By default, the values of the kwargs will be parsed as YAML. So, you can
    specify lists values, or lists of single entry key-value maps, as you
    would in a YAML salt file. Alternatively, JSON format of keyword values
    is also supported.

    CLI Example:

    .. code-block:: bash

        salt '*' state.single pkg.installed name=vim

    """
    conflict = _check_queue(queue, kwargs)
    if conflict is not None:
        return conflict
    comps = fun.split(".")
    if len(comps) < 2:
        __context__["retcode"] = salt.defaults.exitcodes.EX_STATE_COMPILER_ERROR
        return "Invalid function passed"
    kwargs.update({"state": comps[0], "fun": comps[1], "__id__": name, "name": name})
    orig_test = __opts__.get("test", None)
    opts = salt.utils.state.get_sls_opts(__opts__, **kwargs)
    opts["test"] = _get_test_value(test, **kwargs)

    pillar_override = kwargs.get("pillar")
    pillar_enc = kwargs.get("pillar_enc")
    if (
        pillar_enc is None
        and pillar_override is not None
        and not isinstance(pillar_override, dict)
    ):
        raise SaltInvocationError(
            "Pillar data must be formatted as a dictionary, unless pillar_enc "
            "is specified."
        )

    try:
        st_ = salt.state.State(
            opts,
            pillar_override,
            pillar_enc=pillar_enc,
            proxy=__proxy__,
            initial_pillar=_get_initial_pillar(opts),
        )
    except NameError:
        st_ = salt.state.State(
            opts,
            pillar_override,
            pillar_enc=pillar_enc,
            initial_pillar=_get_initial_pillar(opts),
        )
    err = st_.verify_data(kwargs)
    if err:
        __context__["retcode"] = salt.defaults.exitcodes.EX_STATE_COMPILER_ERROR
        return err

    st_._mod_init(kwargs)
    snapper_pre = _snapper_pre(opts, kwargs.get("__pub_jid", "called localy"))
    ret = {
        "{0[state]}_|-{0[__id__]}_|-{0[name]}_|-{0[fun]}".format(kwargs): st_.call(
            kwargs
        )
    }
    _set_retcode(ret)
    # Work around Windows multiprocessing bug, set __opts__['test'] back to
    # value from before this function was run.
    _snapper_post(opts, kwargs.get("__pub_jid", "called localy"), snapper_pre)
    __opts__["test"] = orig_test
    return ret


def clear_cache():
    """
    Clear out cached state files, forcing even cache runs to refresh the cache
    on the next state execution.

    Remember that the state cache is completely disabled by default, this
    execution only applies if cache=True is used in states

    CLI Example:

    .. code-block:: bash

        salt '*' state.clear_cache
    """
    ret = []
    for fn_ in os.listdir(__opts__["cachedir"]):
        if fn_.endswith(".cache.p"):
            path = os.path.join(__opts__["cachedir"], fn_)
            if not os.path.isfile(path):
                continue
            os.remove(path)
            ret.append(fn_)
    return ret


def pkg(pkg_path, pkg_sum, hash_type, test=None, **kwargs):
    """
    Execute a packaged state run, the packaged state run will exist in a
    tarball available locally. This packaged state
    can be generated using salt-ssh.

    CLI Example:

    .. code-block:: bash

        salt '*' state.pkg /tmp/salt_state.tgz 760a9353810e36f6d81416366fc426dc md5
    """
    # TODO - Add ability to download from salt master or other source
    popts = salt.utils.state.get_sls_opts(__opts__, **kwargs)
    if not os.path.isfile(pkg_path):
        return {}
    if not salt.utils.hashutils.get_hash(pkg_path, hash_type) == pkg_sum:
        return {}
    root = tempfile.mkdtemp()
    s_pkg = tarfile.open(pkg_path, "r:gz")
    # Verify that the tarball does not extract outside of the intended root
    members = s_pkg.getmembers()
    for member in members:
        if salt.utils.stringutils.to_unicode(member.path).startswith(
            (os.sep, "..{0}".format(os.sep))
        ):
            return {}
        elif "..{0}".format(os.sep) in salt.utils.stringutils.to_unicode(member.path):
            return {}
    s_pkg.extractall(root)
    s_pkg.close()
    lowstate_json = os.path.join(root, "lowstate.json")
    with salt.utils.files.fopen(lowstate_json, "r") as fp_:
        lowstate = salt.utils.json.load(fp_)
    # Check for errors in the lowstate
    for chunk in lowstate:
        if not isinstance(chunk, dict):
            return lowstate
    pillar_json = os.path.join(root, "pillar.json")
    if os.path.isfile(pillar_json):
        with salt.utils.files.fopen(pillar_json, "r") as fp_:
            pillar_override = salt.utils.json.load(fp_)
    else:
        pillar_override = None

    roster_grains_json = os.path.join(root, "roster_grains.json")
    if os.path.isfile(roster_grains_json):
        with salt.utils.files.fopen(roster_grains_json, "r") as fp_:
            roster_grains = salt.utils.json.load(fp_)

    if os.path.isfile(roster_grains_json):
        popts["grains"] = roster_grains
    popts["fileclient"] = "local"
    popts["file_roots"] = {}
    popts["test"] = _get_test_value(test, **kwargs)
    envs = os.listdir(root)
    for fn_ in envs:
        full = os.path.join(root, fn_)
        if not os.path.isdir(full):
            continue
        popts["file_roots"][fn_] = [full]
    st_ = salt.state.State(popts, pillar_override=pillar_override)
    snapper_pre = _snapper_pre(popts, kwargs.get("__pub_jid", "called localy"))
    ret = st_.call_chunks(lowstate)
    ret = st_.call_listen(lowstate, ret)
    try:
        shutil.rmtree(root)
    except (IOError, OSError):
        pass
    _set_retcode(ret)
    _snapper_post(popts, kwargs.get("__pub_jid", "called localy"), snapper_pre)
    return ret


def disable(states):
    """
    Disable state runs.

    CLI Example:

    .. code-block:: bash

        salt '*' state.disable highstate

        salt '*' state.disable highstate,test.succeed_without_changes

    .. note::
        To disable a state file from running provide the same name that would
        be passed in a state.sls call.

        salt '*' state.disable bind.config

    """
    ret = {"res": True, "msg": ""}

    states = salt.utils.args.split_input(states)

    msg = []
    _disabled = __salt__["grains.get"]("state_runs_disabled")
    if not isinstance(_disabled, list):
        _disabled = []

    _changed = False
    for _state in states:
        if _state in _disabled:
            msg.append("Info: {0} state already disabled.".format(_state))
        else:
            msg.append("Info: {0} state disabled.".format(_state))
            _disabled.append(_state)
            _changed = True

    if _changed:
        __salt__["grains.setval"]("state_runs_disabled", _disabled)

    ret["msg"] = "\n".join(msg)

    # refresh the grains
    __salt__["saltutil.refresh_modules"]()

    return ret


def enable(states):
    """
    Enable state function or sls run

    CLI Example:

    .. code-block:: bash

        salt '*' state.enable highstate

        salt '*' state.enable test.succeed_without_changes

    .. note::
        To enable a state file from running provide the same name that would
        be passed in a state.sls call.

        salt '*' state.disable bind.config

    """
    ret = {"res": True, "msg": ""}

    states = salt.utils.args.split_input(states)
    log.debug("states %s", states)

    msg = []
    _disabled = __salt__["grains.get"]("state_runs_disabled")
    if not isinstance(_disabled, list):
        _disabled = []

    _changed = False
    for _state in states:
        log.debug("_state %s", _state)
        if _state not in _disabled:
            msg.append("Info: {0} state already enabled.".format(_state))
        else:
            msg.append("Info: {0} state enabled.".format(_state))
            _disabled.remove(_state)
            _changed = True

    if _changed:
        __salt__["grains.setval"]("state_runs_disabled", _disabled)

    ret["msg"] = "\n".join(msg)

    # refresh the grains
    __salt__["saltutil.refresh_modules"]()

    return ret


def list_disabled():
    """
    List the states which are currently disabled

    CLI Example:

    .. code-block:: bash

        salt '*' state.list_disabled
    """
    return __salt__["grains.get"]("state_runs_disabled")


def _disabled(funs):
    """
    Return messages for disabled states
    that match state functions in funs.
    """
    ret = []
    _disabled = __salt__["grains.get"]("state_runs_disabled")
    for state in funs:
        for _state in _disabled:
            if ".*" in _state:
                target_state = _state.split(".")[0]
                target_state = (
                    target_state + "."
                    if not target_state.endswith(".")
                    else target_state
                )
                if state.startswith(target_state):
                    err = (
                        'The state file "{0}" is currently disabled by "{1}", '
                        "to re-enable, run state.enable {1}."
                    ).format(state, _state,)
                    ret.append(err)
                    continue
            else:
                if _state == state:
                    err = (
                        'The state file "{0}" is currently disabled, '
                        "to re-enable, run state.enable {0}."
                    ).format(_state,)
                    ret.append(err)
                    continue
    return ret


def event(
    tagmatch="*", count=-1, quiet=False, sock_dir=None, pretty=False, node="minion"
):
    r"""
    Watch Salt's event bus and block until the given tag is matched

    .. versionadded:: 2016.3.0
    .. versionchanged:: 2019.2.0
        ``tagmatch`` can now be either a glob or regular expression.

    This is useful for utilizing Salt's event bus from shell scripts or for
    taking simple actions directly from the CLI.

    Enable debug logging to see ignored events.

    :param tagmatch: the event is written to stdout for each tag that matches
        this glob or regular expression.
    :param count: this number is decremented for each event that matches the
        ``tagmatch`` parameter; pass ``-1`` to listen forever.
    :param quiet: do not print to stdout; just block
    :param sock_dir: path to the Salt master's event socket file.
    :param pretty: Output the JSON all on a single line if ``False`` (useful
        for shell tools); pretty-print the JSON output if ``True``.
    :param node: Watch the minion-side or master-side event bus.

    CLI Example:

    .. code-block:: bash

        salt-call --local state.event pretty=True
    """
    with salt.utils.event.get_event(
        node,
        sock_dir or __opts__["sock_dir"],
        __opts__["transport"],
        opts=__opts__,
        listen=True,
    ) as sevent:

        while True:
            ret = sevent.get_event(full=True, auto_reconnect=True)
            if ret is None:
                continue

            if salt.utils.stringutils.expr_match(ret["tag"], tagmatch):
                if not quiet:
                    salt.utils.stringutils.print_cli(
                        str("{0}\t{1}").format(  # future lint: blacklisted-function
                            salt.utils.stringutils.to_str(ret["tag"]),
                            salt.utils.json.dumps(
                                ret["data"],
                                sort_keys=pretty,
                                indent=None if not pretty else 4,
                            ),
                        )
                    )
                    sys.stdout.flush()

                if count > 0:
                    count -= 1
                    log.debug("Remaining event matches: %s", count)

                if count == 0:
                    break
            else:
                log.debug("Skipping event tag: %s", ret["tag"])
                continue<|MERGE_RESOLUTION|>--- conflicted
+++ resolved
@@ -51,21 +51,6 @@
 __proxyenabled__ = ["*"]
 
 __outputter__ = {
-<<<<<<< HEAD
-    'sls': 'highstate',
-    'sls_id': 'highstate',
-    'pkg': 'highstate',
-    'top': 'highstate',
-    'single': 'highstate',
-    'highstate': 'highstate',
-    'template': 'highstate',
-    'template_str': 'highstate',
-    'apply_': 'highstate',
-    'test': 'highstate',
-    'request': 'highstate',
-    'check_request': 'highstate',
-    'run_request': 'highstate',
-=======
     "sls": "highstate",
     "sls_id": "highstate",
     "pkg": "highstate",
@@ -75,10 +60,10 @@
     "template": "highstate",
     "template_str": "highstate",
     "apply_": "highstate",
+    "test": "highstate",  
     "request": "highstate",
     "check_request": "highstate",
     "run_request": "highstate",
->>>>>>> a670b4ae
 }
 
 __func_alias__ = {"apply_": "apply"}
@@ -815,29 +800,23 @@
     return highstate(**kwargs)
 
 
-<<<<<<< HEAD
 def test(*args, **kwargs):
-    '''
+    """
     .. versionadded:: Sodium
 
     Alias for `state.apply` with the kwarg `test` forced to `True`.
 
     This is a nicety to avoid the need to type out `test=True` and the possibility of
     a typo causing changes you do not intend.
-    '''
+    """
     kwargs["test"] = True
     ret = apply_(*args, **kwargs)
 
     return ret
 
-
-def request(mods=None,
-            **kwargs):
-    '''
-=======
+  
 def request(mods=None, **kwargs):
     """
->>>>>>> a670b4ae
     .. versionadded:: 2015.5.0
 
     Request that the local admin execute a state run via
