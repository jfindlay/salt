'''
Support for APT (Advanced Packaging Tool)
'''


def __virtual__():
    '''
    Confirm this module is on a Debian based system
    '''

<<<<<<< HEAD
    return 'pkg' if __grains__['os'] == 'Debian' else False
=======
    return 'pkg' if __grains__['os'] in [ 'Debian', 'Ubuntu' ] else False

>>>>>>> 05edea8b


def available_version(name):
    '''
    The available version of the package in the repository

    CLI Example::

        salt '*' pkg.available_version <package name>
    '''
    version = ''
    cmd = 'apt-cache show {0} | grep Version'.format(name)

    out = __salt__['cmd.run_stdout'](cmd)

    version_list = out.split()
    if len(version_list) >= 2:
        version = version_list[1]

    return version


def version(name):
    '''
    Returns a string representing the package version or an empty string if not
    installed

    CLI Example::

        salt '*' pkg.version <package name>
    '''
    pkgs = list_pkgs(name)
    if name in pkgs:
        return pkgs[name]
    else:
        return ''


def refresh_db():
    '''
    Updates the APT database to latest packages based upon repositories

    Returns a dict::

        {'<database name>': Bool}

    CLI Example::

        salt '*' pkg.refresh_db
    '''
    cmd = 'apt-get update'

    out = __salt__['cmd.run_stdout'](cmd)

    servers = {}
    for line in out:
        cols = line.split()
        if not len(cols):
            continue
        ident = " ".join(cols[1:4])
        if 'Get' in cols[0]:
            servers[ident] = True
        else:
            servers[ident] = False

    return servers


def install(pkg, refresh=False):
    '''
    Install the passed package

    Return a dict containing the new package names and versions::

        {'<package>': {'old': '<old-version>',
                'new': '<new-version>']}

    CLI Example::

        salt '*' pkg.install <package name>
    '''
    if refresh:
        refresh_db()

    ret_pkgs = {}
    old_pkgs = list_pkgs()
    cmd = 'apt-get -y install {0}'.format(pkg)
<<<<<<< HEAD
    __salt__['cmd.retcode'](cmd)
=======
    __salt__['cmd.run'](cmd)
>>>>>>> 05edea8b
    new_pkgs = list_pkgs()

    for pkg in new_pkgs:
        if pkg in old_pkgs:
            if old_pkgs[pkg] == new_pkgs[pkg]:
                continue
            else:
                ret_pkgs[pkg] = {'old': old_pkgs[pkg],
                             'new': new_pkgs[pkg]}
        else:
            ret_pkgs[pkg] = {'old': '',
                         'new': new_pkgs[pkg]}

    return ret_pkgs


def remove(pkg):
    '''
<<<<<<< HEAD
    Remove a single package via ``aptitude remove``
=======
    Remove a single package via ``apt-get remove``
>>>>>>> 05edea8b

    Returns a list containing the names of the removed packages.

    CLI Example::

        salt '*' pkg.remove <package name>
    '''
    ret_pkgs = []
    old_pkgs = list_pkgs()

    cmd = 'apt-get -y remove {0}'.format(pkg)
<<<<<<< HEAD
    __salt__['cmd.retcode'](cmd)
=======
    __salt__['cmd.run'](cmd)
>>>>>>> 05edea8b
    new_pkgs = list_pkgs()
    for pkg in old_pkgs:
        if pkg not in new_pkgs:
            ret_pkgs.append(pkg)

    return ret_pkgs


def purge(pkg):
    '''
<<<<<<< HEAD
    Remove a package via aptitude along with all configuration files and
    unused dependencies.
=======
    Remove a package via ``apt-get purge`` along with all configuration
    files and unused dependencies.
>>>>>>> 05edea8b

    Returns a list containing the names of the removed packages

    CLI Example::

        salt '*' pkg.purge <package name>
    '''
    ret_pkgs = []
    old_pkgs = list_pkgs()

    # Remove inital package
    purge_cmd = 'apt-get -y purge {0}'.format(pkg)
<<<<<<< HEAD
    __salt__['cmd.retcode'](purge_cmd)
    
    new_pkgs = list_pkgs()
    
=======
    __salt__['cmd.run'](purge_cmd)

    new_pkgs = list_pkgs()

>>>>>>> 05edea8b
    for pkg in old_pkgs:
        if pkg not in new_pkgs:
            ret_pkgs.append(pkg)

    return ret_pkgs


def upgrade(refresh=True):
    '''
<<<<<<< HEAD
    Upgrades all packages via aptitude full-upgrade
=======
    Upgrades all packages via ``apt-get dist-upgrade``
>>>>>>> 05edea8b

    Returns a list of dicts containing the package names, and the new and old
    versions::

        [
            {'<package>':  {'old': '<old-version>',
                        'new': '<new-version>']
            }',
            ...
        ]

    CLI Example::

        salt '*' pkg.upgrade
    '''

    if refresh:
        refresh_db()

    ret_pkgs = {}
    old_pkgs = list_pkgs()
    cmd = 'apt-get -y dist-upgrade'
<<<<<<< HEAD
    __salt__['cmd.retcode'](cmd)
=======
    __salt__['cmd.run'](cmd)
>>>>>>> 05edea8b
    new_pkgs = list_pkgs()

    for pkg in new_pkgs:
        if pkg in old_pkgs:
            if old_pkgs[pkg] == new_pkgs[pkg]:
                continue
            else:
                ret_pkgs[pkg] = {'old': old_pkgs[pkg],
                             'new': new_pkgs[pkg]}
        else:
            ret_pkgs[pkg] = {'old': '',
                         'new': new_pkgs[pkg]}

    return ret_pkgs


def list_pkgs(regex_string=""):
    '''
    List the packages currently installed in a dict::

        {'<package_name>': '<version>'}

    CLI Example::

        salt '*' pkg.list_pkgs
    '''
    ret = {}
    cmd = 'dpkg --list {0}'.format(regex_string)

    out = __salt__['cmd.run_stdout'](cmd)

    for line in out.split('\n'):
        cols = line.split()
        if len(cols) and 'ii' in cols[0]:
            ret[cols[1]] = cols[2]

    return ret<|MERGE_RESOLUTION|>--- conflicted
+++ resolved
@@ -8,12 +8,7 @@
     Confirm this module is on a Debian based system
     '''
 
-<<<<<<< HEAD
-    return 'pkg' if __grains__['os'] == 'Debian' else False
-=======
     return 'pkg' if __grains__['os'] in [ 'Debian', 'Ubuntu' ] else False
-
->>>>>>> 05edea8b
 
 
 def available_version(name):
@@ -101,11 +96,7 @@
     ret_pkgs = {}
     old_pkgs = list_pkgs()
     cmd = 'apt-get -y install {0}'.format(pkg)
-<<<<<<< HEAD
-    __salt__['cmd.retcode'](cmd)
-=======
     __salt__['cmd.run'](cmd)
->>>>>>> 05edea8b
     new_pkgs = list_pkgs()
 
     for pkg in new_pkgs:
@@ -124,11 +115,7 @@
 
 def remove(pkg):
     '''
-<<<<<<< HEAD
-    Remove a single package via ``aptitude remove``
-=======
     Remove a single package via ``apt-get remove``
->>>>>>> 05edea8b
 
     Returns a list containing the names of the removed packages.
 
@@ -140,11 +127,7 @@
     old_pkgs = list_pkgs()
 
     cmd = 'apt-get -y remove {0}'.format(pkg)
-<<<<<<< HEAD
-    __salt__['cmd.retcode'](cmd)
-=======
     __salt__['cmd.run'](cmd)
->>>>>>> 05edea8b
     new_pkgs = list_pkgs()
     for pkg in old_pkgs:
         if pkg not in new_pkgs:
@@ -155,13 +138,8 @@
 
 def purge(pkg):
     '''
-<<<<<<< HEAD
-    Remove a package via aptitude along with all configuration files and
-    unused dependencies.
-=======
     Remove a package via ``apt-get purge`` along with all configuration
     files and unused dependencies.
->>>>>>> 05edea8b
 
     Returns a list containing the names of the removed packages
 
@@ -174,17 +152,10 @@
 
     # Remove inital package
     purge_cmd = 'apt-get -y purge {0}'.format(pkg)
-<<<<<<< HEAD
-    __salt__['cmd.retcode'](purge_cmd)
-    
-    new_pkgs = list_pkgs()
-    
-=======
     __salt__['cmd.run'](purge_cmd)
 
     new_pkgs = list_pkgs()
 
->>>>>>> 05edea8b
     for pkg in old_pkgs:
         if pkg not in new_pkgs:
             ret_pkgs.append(pkg)
@@ -194,11 +165,7 @@
 
 def upgrade(refresh=True):
     '''
-<<<<<<< HEAD
-    Upgrades all packages via aptitude full-upgrade
-=======
     Upgrades all packages via ``apt-get dist-upgrade``
->>>>>>> 05edea8b
 
     Returns a list of dicts containing the package names, and the new and old
     versions::
@@ -221,11 +188,7 @@
     ret_pkgs = {}
     old_pkgs = list_pkgs()
     cmd = 'apt-get -y dist-upgrade'
-<<<<<<< HEAD
-    __salt__['cmd.retcode'](cmd)
-=======
     __salt__['cmd.run'](cmd)
->>>>>>> 05edea8b
     new_pkgs = list_pkgs()
 
     for pkg in new_pkgs:
