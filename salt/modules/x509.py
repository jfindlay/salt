--- conflicted
+++ resolved
@@ -19,11 +19,7 @@
 import sys
 import tempfile
 
-<<<<<<< HEAD
-# Import salt libs
-=======
 import salt.exceptions
->>>>>>> d7168f8a
 import salt.utils.data
 import salt.utils.files
 import salt.utils.path
