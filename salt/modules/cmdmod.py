--- conflicted
+++ resolved
@@ -455,12 +455,8 @@
                 env_cmd = ('su', runas, '-c', sys.executable)
             else:
                 env_cmd = ('su', '-s', shell, '-', runas, '-c', sys.executable)
-<<<<<<< HEAD
-            log.debug(log_callback("env command: {0}".format(env_cmd)))
-            env_encoded = subprocess.Popen(
-=======
+            log.debug(log_callback('env command: %s', env_cmd))
             env_bytes = salt.utils.stringutils.to_bytes(subprocess.Popen(
->>>>>>> 99e60431
                 env_cmd,
                 stdin=subprocess.PIPE,
                 stdout=subprocess.PIPE
