--- conflicted
+++ resolved
@@ -2,15 +2,13 @@
 '''
 Provide the service module for systemd
 
-<<<<<<< HEAD
 .. versionadded:: 0.10.0
-=======
+
 .. important::
     If you feel that Salt should be using this module to manage services on a
     minion, and it is using a different module (or gives an error similar to
     *'service.start' is not available*), see :ref:`here
     <module-provider-override>`.
->>>>>>> 29333e53
 '''
 # Import python libs
 from __future__ import absolute_import
