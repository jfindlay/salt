--- conflicted
+++ resolved
@@ -609,11 +609,7 @@
                 # pylint: disable=resource-leakage
                 salt.utils.files.fopen(down_file, "w").close()
                 # pylint: enable=resource-leakage
-<<<<<<< HEAD
-            except IOError:
-=======
             except OSError:
->>>>>>> d7168f8a
                 log.error("Unable to create file %s", down_file)
                 return False
 
