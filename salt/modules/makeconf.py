--- conflicted
+++ resolved
@@ -3,12 +3,10 @@
 Support for modifying make.conf under Gentoo
 
 '''
-<<<<<<< HEAD
-# Impot python libs
+# Import python libs
 from __future__ import print_function
-=======
+
 import salt.utils
->>>>>>> 388ecbdd
 
 
 def __virtual__():
