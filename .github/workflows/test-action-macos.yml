--- conflicted
+++ resolved
@@ -41,17 +41,10 @@
         required: true
         type: string
         description: The nox version to install
-<<<<<<< HEAD
       timeout-minutes:
         required: true
         type: number
         description: Timeout, in minutes, for the test job
-      nox-archive-hash:
-        required: true
-        type: string
-        description: Nox Tarball Cache Hash
-=======
->>>>>>> 4fbb0f99
       package-name:
         required: false
         type: string
